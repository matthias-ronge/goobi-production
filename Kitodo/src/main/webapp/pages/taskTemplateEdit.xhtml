--- conflicted
+++ resolved
@@ -73,11 +73,7 @@
 
     <ui:define name="breadcrumbs">
         <li><h:link value="#{msgs.desktop}" outcome="desktop"/></li>
-<<<<<<< HEAD
-        <li><h:link value="#{msgs.prozessvorlage}" outcome="projects"/></li>
-=======
         <li><h:link value="#{msgs.template}" outcome="projects"/></li>
->>>>>>> 8b1eb3eb
         <li><h:link value="#{msgs.editTemplate}" outcome="templateEdit?id=#{TemplateForm.template.id}"/></li>
         <li><a href="">#{msgs.taskDetails}</a></li>
     </ui:define>
