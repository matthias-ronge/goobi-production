--- conflicted
+++ resolved
@@ -35,22 +35,12 @@
                     <i class="fa fa-pencil-square-o fa-lg"/>
                 </h:link>
                 <p:commandLink id="deleteUsergroup"
-<<<<<<< HEAD
-                               action="#{BenutzergruppenForm.delete}"
-                               title="#{msgs.delete}"
-                               update="usersTabView:userGroupsTable">
-                    <h:outputText><i class="fa fa-trash-o"/></h:outputText>
-                    <f:setPropertyActionListener value="#{item.id}" target="#{BenutzergruppenForm.userGroupById}"/>
-                    <p:confirm header="#{msgs.confirmDelete}"
-                               message="#{msgs.confirmDeleteUsergroup}"
-=======
                                action="#{UserGroupForm.delete}"
                                title="#{msgs.delete}"
                                update="usersTabView:userGroupsTable">
                     <h:outputText><i class="fa fa-trash-o"/></h:outputText>
                     <f:setPropertyActionListener value="#{item.id}" target="#{UserGroupForm.userGroupById}"/>
                     <p:confirm header="#{msgs.confirmDelete}" message="#{msgs.confirmDeleteUsergroup}"
->>>>>>> 8b1eb3eb
                                icon="ui-icon-alert"/>
                 </p:commandLink>
             </h:form>
