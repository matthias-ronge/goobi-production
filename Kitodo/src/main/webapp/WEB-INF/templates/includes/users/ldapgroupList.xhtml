<!--
 *
 * (c) Kitodo. Key to digital objects e. V. <contact@kitodo.org>
 *
 * This file is part of the Kitodo project.
 *
 * It is licensed under GNU General Public License version 3 or later.
 *
 * For the full copyright and license information, please read the
 * GPL3-License.txt file that was distributed with this source code.
 *
-->

<ui:composition
    xmlns:ui="http://xmlns.jcp.org/jsf/facelets"
    xmlns:f="http://xmlns.jcp.org/jsf/core"
    xmlns:h="http://xmlns.jcp.org/jsf/html"
    xmlns:p="http://primefaces.org/ui">
    <p:dataTable var="item"
                 id="ldapGroupsTable"
                 value="#{LdapGruppenForm.ldapGroups}"
                 lazy="true"
                 paginator="true"
                 rows="#{LoginForm.myBenutzer.tableSize}"
                 paginatorTemplate="{FirstPageLink} {PreviousPageLink} {CurrentPageReport} {NextPageLink} {LastPageLink}"
                 paginatorPosition="bottom">
        <p:column headerText="#{msgs.ldapGroup}">
            <h:outputText value="#{item.title}"/>
        </p:column>
        <p:column headerText="#{msgs.homeDirectory}">
            <h:outputText value="#{item.homeDirectory}"/>
        </p:column>
        <p:column headerText="gidNumber">
            <h:outputText value="#{item.gidNumber}"/>
        </p:column>
        <p:column headerText="#{msgs.actions}" styleClass="actionsColumn">
            <h:form id="actionForm">
                <h:link outcome="ldapgroupEdit">
<<<<<<< HEAD
                    <f:param name="id" value="#{item.id}" />
=======
                    <f:param name="id" value="#{item.id}"/>
>>>>>>> 8b1eb3eb
                    <i class="fa fa-pencil-square-o fa-lg"/>
                </h:link>
                <p:commandLink id="deleteLdapgroup"
                               action="#{LdapGruppenForm.deleteLdapGroup}"
                               title="#{msgs.delete}"
                               update="usersTabView:ldapGroupsTable">
                    <h:outputText><i class="fa fa-trash-o"/></h:outputText>
                    <f:setPropertyActionListener value="#{item.id}" target="#{LdapGruppenForm.ldapGroupById}"/>
                    <p:confirm header="#{msgs.confirmDelete}"
                               message="#{msgs.confirmDeleteLdapgroup}"
                               icon="ui-icon-alert"/>
                </p:commandLink>
            </h:form>
        </p:column>
    </p:dataTable>

    <!--TODO Find a better place for this ... e.g. separate page in system area-->
    <h:form>
        <p:panelGrid id="actions-grid" columns="2" layout="grid">
            <p:row>
                <div>
                    <p:outputLabel for="useLdap" value="#{msgs.ldapActiveNote}"/>
                    <p:selectBooleanCheckbox id="useLdap"
                                             styleClass="input"
                                             value="#{AuthenticationController.ldapAuthentication}">
                        <p:ajax event="change"/>
                    </p:selectBooleanCheckbox>
                </div>
            </p:row>
        </p:panelGrid>
    </h:form>

</ui:composition><|MERGE_RESOLUTION|>--- conflicted
+++ resolved
@@ -36,11 +36,7 @@
         <p:column headerText="#{msgs.actions}" styleClass="actionsColumn">
             <h:form id="actionForm">
                 <h:link outcome="ldapgroupEdit">
-<<<<<<< HEAD
-                    <f:param name="id" value="#{item.id}" />
-=======
                     <f:param name="id" value="#{item.id}"/>
->>>>>>> 8b1eb3eb
                     <i class="fa fa-pencil-square-o fa-lg"/>
                 </h:link>
                 <p:commandLink id="deleteLdapgroup"
