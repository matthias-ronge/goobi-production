--- conflicted
+++ resolved
@@ -424,14 +424,9 @@
      *
      * @return the source folder for generation
      */
-<<<<<<< HEAD
-    public Folder getGeneratorSource() {
-        return myProjekt.getGeneratorSource();
-=======
     public String getGeneratorSource() {
         Folder source = myProjekt.getGeneratorSource();
         return source == null ? null : source.toString();
->>>>>>> 23ff66a0
     }
 
     /**
@@ -441,13 +436,8 @@
      * @param generatorSource
      *            source folder for generation to set
      */
-<<<<<<< HEAD
-    public void setGeneratorSource(Folder generatorSource) {
-        myProjekt.setGeneratorSource(generatorSource);
-=======
     public void setGeneratorSource(String generatorSource) {
         myProjekt.setGeneratorSource(getFolderMap().get(generatorSource));
->>>>>>> 23ff66a0
     }
 
     /**
@@ -455,14 +445,9 @@
      *
      * @return media view folder
      */
-<<<<<<< HEAD
-    public Folder getMediaView() {
-        return myProjekt.getMediaView();
-=======
     public String getMediaView() {
         Folder mediaView = myProjekt.getMediaView();
         return mediaView == null ? null : mediaView.toString();
->>>>>>> 23ff66a0
     }
 
     /**
@@ -471,13 +456,8 @@
      * @param mediaView
      *            media view folder
      */
-<<<<<<< HEAD
-    public void setMediaView(Folder mediaView) {
-        myProjekt.setMediaView(mediaView);
-=======
     public void setMediaView(String mediaView) {
         myProjekt.setMediaView(getFolderMap().get(mediaView));
->>>>>>> 23ff66a0
     }
 
     /**
@@ -485,14 +465,9 @@
      *
      * @return preview folder
      */
-<<<<<<< HEAD
-    public Folder getPreview() {
-        return myProjekt.getPreview();
-=======
     public String getPreview() {
         Folder preview = myProjekt.getPreview();
         return preview == null ? null : preview.toString();
->>>>>>> 23ff66a0
     }
 
     /**
@@ -501,13 +476,8 @@
      * @param preview
      *            preview folder
      */
-<<<<<<< HEAD
-    public void setPreview(Folder preview) {
-        myProjekt.setPreview(preview);
-=======
     public void setPreview(String preview) {
         myProjekt.setPreview(getFolderMap().get(preview));
->>>>>>> 23ff66a0
     }
 
     /**
