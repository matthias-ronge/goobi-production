/*
 * This file is part of the Goobi Application - a Workflow tool for the support of
 * mass digitization.
 *
 * Visit the websites for more information.
 *     - http://gdz.sub.uni-goettingen.de
 *     - http://www.goobi.org
 *     - http://launchpad.net/goobi-production
 *
 * This program is free software; you can redistribute it and/or modify it under
 * the terms of the GNU General Public License as published by the Free Software
 * Foundation; either version 2 of the License, or (at your option) any later
 * version.
 *
 * This program is distributed in the hope that it will be useful, but WITHOUT ANY
 * WARRANTY; without even the implied warranty of MERCHANTABILITY or FITNESS FOR A
 * PARTICULAR PURPOSE. See the GNU General Public License for more details. You
 * should have received a copy of the GNU General Public License along with this
 * program; if not, write to the Free Software Foundation, Inc., 59 Temple Place,
 * Suite 330, Boston, MA 02111-1307 USA
 */

package de.sub.goobi.beans;

import java.io.File;
import java.io.FilenameFilter;
import java.io.IOException;
import java.io.Serializable;
import java.util.ArrayList;
import java.util.Date;
import java.util.HashSet;
import java.util.List;
import java.util.Set;

import javax.faces.context.FacesContext;
import javax.servlet.ServletContext;
import javax.servlet.ServletOutputStream;
import javax.servlet.http.HttpServletResponse;

import org.apache.log4j.Logger;
import org.goobi.io.BackupFileRotation;
import org.goobi.production.api.property.xmlbasedprovider.Status;
import org.goobi.production.export.ExportDocket;

import ugh.dl.Fileformat;
import ugh.exceptions.PreferencesException;
import ugh.exceptions.ReadException;
import ugh.exceptions.WriteException;
import ugh.fileformats.excel.RDFFile;
import ugh.fileformats.mets.MetsMods;
import ugh.fileformats.mets.MetsModsImportExport;
import ugh.fileformats.mets.XStream;
import de.sub.goobi.beans.property.DisplayPropertyList;
import de.sub.goobi.beans.property.IGoobiEntity;
import de.sub.goobi.beans.property.IGoobiProperty;
import de.sub.goobi.metadaten.MetadatenHelper;
import de.sub.goobi.metadaten.MetadatenSperrung;
import de.sub.goobi.persistence.BenutzerDAO;
import de.sub.goobi.persistence.ProzessDAO;
import de.sub.goobi.config.ConfigMain;
import de.sub.goobi.helper.FilesystemHelper;
import de.sub.goobi.helper.Helper;
import de.sub.goobi.helper.enums.MetadataFormat;
import de.sub.goobi.helper.enums.StepStatus;
import de.sub.goobi.helper.exceptions.DAOException;
import de.sub.goobi.helper.exceptions.SwapException;
import de.sub.goobi.helper.tasks.ProcessSwapInTask;

public class Prozess implements Serializable, IGoobiEntity {
	private static final Logger myLogger = Logger.getLogger(Prozess.class);
	private static final long serialVersionUID = -6503348094655786275L;
	private Integer id;
	private String titel;
	private String ausgabename;
	private Boolean istTemplate;
	private Boolean inAuswahllisteAnzeigen;
	private Projekt projekt;
	private Date erstellungsdatum;
	private Set<Schritt> schritte;
	private Set<HistoryEvent> history;
	private Set<Werkstueck> werkstuecke;
	private Set<Vorlage> vorlagen;
	private Set<Prozesseigenschaft> eigenschaften;
	private String sortHelperStatus;
	private Integer sortHelperImages;
	private Integer sortHelperArticles;
	private Integer sortHelperMetadata;
	private Integer sortHelperDocstructs;
	private Regelsatz regelsatz;

	private Boolean swappedOut = false;
	private Boolean panelAusgeklappt = false;
	private Boolean selected = false;
	private MetadatenSperrung msp = new MetadatenSperrung();
	Helper help = new Helper();

	public static String DIRECTORY_PREFIX = "orig";
	public static String DIRECTORY_SUFFIX = "tif";

	private DisplayPropertyList displayProperties;
	private String wikifield;

	private static final String TEMPORARY_FILENAME_PREFIX = "temporary_";

	public Prozess() {
		swappedOut = false;
		titel = "";
		istTemplate = false;
		inAuswahllisteAnzeigen = false;
		eigenschaften = new HashSet<Prozesseigenschaft>();
		schritte = new HashSet<Schritt>();
		erstellungsdatum = new Date();

	}

	/*
	 * Getter und Setter
	 */

	public Integer getId() {
		return id;
	}

	public void setId(Integer id) {
		this.id = id;
	}

	public String getSortHelperStatus() {
		return sortHelperStatus;
	}

	public void setSortHelperStatus(String sortHelperStatus) {
		this.sortHelperStatus = sortHelperStatus;
	}

	public boolean isIstTemplate() {
		if (istTemplate == null)
			istTemplate = Boolean.valueOf(false);
		return istTemplate;
	}

	public void setIstTemplate(boolean istTemplate) {
		this.istTemplate = istTemplate;
	}

	public String getTitel() {
		return titel;
	}

	public void setTitel(String inTitel) {
		titel = inTitel.trim();
	}

	public Set<Schritt> getSchritte() {
		return schritte;
	}

	public void setSchritte(Set<Schritt> schritte) {
		this.schritte = schritte;
	}

	public Set<HistoryEvent> getHistory() {
		if (history == null) {
			history = new HashSet<HistoryEvent>();
		}
		return history;
	}

	public void setHistory(Set<HistoryEvent> history) {
		this.history = history;
	}

	public Set<Vorlage> getVorlagen() {
		return vorlagen;
	}

	public void setVorlagen(Set<Vorlage> vorlagen) {
		this.vorlagen = vorlagen;
	}

	public Set<Werkstueck> getWerkstuecke() {
		return werkstuecke;
	}

	public void setWerkstuecke(Set<Werkstueck> werkstuecke) {
		this.werkstuecke = werkstuecke;
	}

	public String getAusgabename() {
		return ausgabename;
	}

	public void setAusgabename(String ausgabename) {
		this.ausgabename = ausgabename;
	}

	public Set<Prozesseigenschaft> getEigenschaften() {
		return eigenschaften;
	}

	public void setEigenschaften(Set<Prozesseigenschaft> eigenschaften) {
		this.eigenschaften = eigenschaften;
	}

	/*
	 * Metadaten-Sperrungen zurückgeben
	 */

	public Benutzer getBenutzerGesperrt() {
		Benutzer rueckgabe = null;
		if (MetadatenSperrung.isLocked(id.intValue())) {
			String benutzerID = msp.getLockBenutzer(id.intValue());
			try {
				rueckgabe = new BenutzerDAO().get(new Integer(benutzerID));
			} catch (Exception e) {
				// TODO Meldung in messages implementieren
				Helper.setFehlerMeldung(Helper.getTranslation("userNotFound"), e);
			}
		}
		return rueckgabe;
	}

	public long getMinutenGesperrt() {
		return msp.getLockSekunden(id.longValue()) / 60;
	}

	public long getSekundenGesperrt() {
		return msp.getLockSekunden(id.longValue()) % 60;
	}

	/*
	 * Metadaten- und ImagePfad
	 */

	public String getImagesTifDirectory() throws IOException, InterruptedException, SwapException, DAOException {
		File dir = new File(getImagesDirectory());
		DIRECTORY_SUFFIX = ConfigMain.getParameter("DIRECTORY_SUFFIX", "tif");
		DIRECTORY_PREFIX = ConfigMain.getParameter("DIRECTORY_PREFIX", "orig");
		/* nur die _tif-Ordner anzeigen, die nicht mir orig_ anfangen */
		FilenameFilter filterVerz = new FilenameFilter() {
			public boolean accept(File dir, String name) {
				return (name.endsWith("_" + DIRECTORY_SUFFIX) && !name.startsWith(DIRECTORY_PREFIX + "_"));
			}
		};

		String tifOrdner = "";
		String[] verzeichnisse = dir.list(filterVerz);

		if (verzeichnisse != null) {
			for (int i = 0; i < verzeichnisse.length; i++) {
				tifOrdner = verzeichnisse[i];
			}
		}

		if (tifOrdner.equals(""))
			tifOrdner = titel + "_" + DIRECTORY_SUFFIX;

		String rueckgabe = getImagesDirectory() + tifOrdner;

		if (!rueckgabe.endsWith(File.separator)) {
			rueckgabe += File.separator;
		}
		if (!ConfigMain.getBooleanParameter("useOrigFolder", true) && ConfigMain.getBooleanParameter("createOrigFolderIfNotExists", false)) {
			if (!new File(rueckgabe).exists()) {
				new Helper().createMetaDirectory(rueckgabe);
			}
		}
		return rueckgabe;
	}

	/*
	 * @return true if the Tif-Image-Directory exists, false if not
	 */
	public Boolean getTifDirectoryExists() {
		File testMe;
		try {
			testMe = new File(getImagesTifDirectory());
		} catch (IOException e) {
			return false;
		} catch (InterruptedException e) {
			return false;
		} catch (SwapException e) {
			return false;
		} catch (DAOException e) {
			return false;
		}
		if (testMe.list() == null) {
			return false;
		}
		if (testMe.exists() && testMe.list().length > 0) {
			return true;
		} else {
			return false;
		}
	}

	public String getImagesOrigDirectory() throws IOException, InterruptedException, SwapException, DAOException {
		if (ConfigMain.getBooleanParameter("useOrigFolder", true)) {
			File dir = new File(getImagesDirectory());
			DIRECTORY_SUFFIX = ConfigMain.getParameter("DIRECTORY_SUFFIX", "tif");
			DIRECTORY_PREFIX = ConfigMain.getParameter("DIRECTORY_PREFIX", "orig");
			/* nur die _tif-Ordner anzeigen, die mit orig_ anfangen */
			FilenameFilter filterVerz = new FilenameFilter() {
				public boolean accept(File dir, String name) {
					return (name.endsWith("_" + DIRECTORY_SUFFIX) && name.startsWith(DIRECTORY_PREFIX + "_"));
				}
			};

			String origOrdner = "";
			String[] verzeichnisse = dir.list(filterVerz);
			for (int i = 0; i < verzeichnisse.length; i++) {
				origOrdner = verzeichnisse[i];
			}
			if (origOrdner.equals("")) {
				origOrdner = DIRECTORY_PREFIX + "_" + titel + "_" + DIRECTORY_SUFFIX;
			}
			String rueckgabe = getImagesDirectory() + origOrdner + File.separator;
			if (!new File(rueckgabe).exists() && ConfigMain.getBooleanParameter("createOrigFolderIfNotExists", false)) {
				new Helper().createMetaDirectory(rueckgabe);
			}
			return rueckgabe;
		} else {
			return getImagesTifDirectory();
		}
	}

	public String getImagesDirectory() throws IOException, InterruptedException, SwapException, DAOException {
		String pfad = getProcessDataDirectory() + "images" + File.separator;
		if (!new File(pfad).exists())
			new Helper().createMetaDirectory(pfad);
		return pfad;
	}

	public String getProcessDataDirectory() throws IOException, InterruptedException, SwapException, DAOException {
		String pfad = getProcessDataDirectoryIgnoreSwapping();

		if (isSwappedOutGui()) {
			ProcessSwapInTask pst = new ProcessSwapInTask();
			pst.initialize(this);
			pst.execute();
			if (pst.getStatusProgress() == -1) {
				if (!new File(pfad, "images").exists() && !new File(pfad, "meta.xml").exists())
					throw new SwapException(pst.getStatusMessage());
				else
					setSwappedOutGui(false);
				new ProzessDAO().save(this);
			}
		}
		return pfad;
	}

	public String getOcrDirectory() throws SwapException, DAOException, IOException, InterruptedException {
		return getProcessDataDirectory() + "ocr" + File.separator;
	}

	public String getTxtDirectory() throws SwapException, DAOException, IOException, InterruptedException {
		return getOcrDirectory() + titel + "_txt" + File.separator;
	}

	public String getWordDirectory() throws SwapException, DAOException, IOException, InterruptedException {
		return getOcrDirectory() + titel + "_wc" + File.separator;
	}

	public String getPdfDirectory() throws SwapException, DAOException, IOException, InterruptedException {
		return getOcrDirectory() + titel + "_pdf" + File.separator;
	}

	public String getProcessDataDirectoryIgnoreSwapping() throws IOException, InterruptedException, SwapException, DAOException {
		String pfad = help.getGoobiDataDirectory() + id.intValue() + File.separator;
		pfad = pfad.replaceAll(" ", "__");
		if (!new File(pfad).exists())
			new Helper().createMetaDirectory(pfad);
		return pfad;
	}

	/*
	 * ##################################################### ##################################################### ## ## Helper ##
	 * ##################################################### ####################################################
	 */

	public Projekt getProjekt() {
		return projekt;
	}

	public void setProjekt(Projekt projekt) {
		this.projekt = projekt;
	}

	public Regelsatz getRegelsatz() {
		return regelsatz;
	}

	public void setRegelsatz(Regelsatz regelsatz) {
		this.regelsatz = regelsatz;
	}

	public int getSchritteSize() {
		if (schritte == null)
			return 0;
		else
			return schritte.size();
	}

	public List<Schritt> getSchritteList() {
		List<Schritt> temp = new ArrayList<Schritt>();
		if (schritte != null)
			temp.addAll(schritte);
		return temp;
	}

	public int getHistorySize() {
		if (history == null)
			return 0;
		else
			return history.size();
	}

	public List<HistoryEvent> getHistoryList() {
		List<HistoryEvent> temp = new ArrayList<HistoryEvent>();
		if (history != null)
			temp.addAll(history);
		return temp;
	}

	public int getEigenschaftenSize() {
		if (eigenschaften == null)
			return 0;
		else
			return eigenschaften.size();
	}

	public List<Prozesseigenschaft> getEigenschaftenList() {
		if (eigenschaften == null) {
			return new ArrayList<Prozesseigenschaft>();
		} else {
			return new ArrayList<Prozesseigenschaft>(eigenschaften);
		}
	}

	public int getWerkstueckeSize() {
		if (werkstuecke == null)
			return 0;
		else
			return werkstuecke.size();
	}

	public List<Werkstueck> getWerkstueckeList() {
		if (werkstuecke == null)
			return new ArrayList<Werkstueck>();
		else
			return new ArrayList<Werkstueck>(werkstuecke);
	}

	public int getVorlagenSize() {
		if (vorlagen == null) {
			vorlagen = new HashSet<Vorlage>();
		}
		return vorlagen.size();
	}

	public List<Vorlage> getVorlagenList() {
		if (vorlagen == null) {
			vorlagen = new HashSet<Vorlage>();
		}
		return new ArrayList<Vorlage>(vorlagen);
	}

	public Integer getSortHelperArticles() {
		if (sortHelperArticles == null) {
			sortHelperArticles = 0;
		}
		return sortHelperArticles;
	}

	public void setSortHelperArticles(Integer sortHelperArticles) {
		this.sortHelperArticles = sortHelperArticles;
	}

	public Integer getSortHelperImages() {
		if (sortHelperImages == null) {
			sortHelperImages = 0;
		}
		return sortHelperImages;
	}

	public void setSortHelperImages(Integer sortHelperImages) {
		this.sortHelperImages = sortHelperImages;
	}

	public Integer getSortHelperMetadata() {
		if (sortHelperMetadata == null) {
			sortHelperMetadata = 0;
		}
		return sortHelperMetadata;
	}

	public void setSortHelperMetadata(Integer sortHelperMetadata) {
		this.sortHelperMetadata = sortHelperMetadata;
	}

	public Integer getSortHelperDocstructs() {
		if (sortHelperDocstructs == null) {
			sortHelperDocstructs = 0;
		}
		return sortHelperDocstructs;
	}

	public void setSortHelperDocstructs(Integer sortHelperDocstructs) {
		this.sortHelperDocstructs = sortHelperDocstructs;
	}

	public boolean isInAuswahllisteAnzeigen() {
		return inAuswahllisteAnzeigen;
	}

	public void setInAuswahllisteAnzeigen(boolean inAuswahllisteAnzeigen) {
		this.inAuswahllisteAnzeigen = inAuswahllisteAnzeigen;
	}

	public boolean isPanelAusgeklappt() {
		return panelAusgeklappt;
	}

	public void setPanelAusgeklappt(boolean panelAusgeklappt) {
		this.panelAusgeklappt = panelAusgeklappt;
	}

	public Schritt getAktuellerSchritt() {
		for (Schritt step : getSchritteList()) {
			if (step.getBearbeitungsstatusEnum() == StepStatus.OPEN || step.getBearbeitungsstatusEnum() == StepStatus.INWORK)
				return step;
		}
		return null;
	}

	public boolean isSelected() {
		return (selected == null ? false : selected);
	}

	public void setSelected(boolean selected) {
		this.selected = selected;
	}

	public Date getErstellungsdatum() {
		return erstellungsdatum;
	}

	public void setErstellungsdatum(Date erstellungsdatum) {
		this.erstellungsdatum = erstellungsdatum;
	}

	/*
	 * Auswertung des Fortschritts
	 */

	// TODO: Remove three out of four methods

	public String getFortschritt() {
		int offen = 0;
		int inBearbeitung = 0;
		int abgeschlossen = 0;

		for (Schritt step : schritte) {
			if (step.getBearbeitungsstatusEnum() == StepStatus.DONE)
				abgeschlossen++;
			else if (step.getBearbeitungsstatusEnum() == StepStatus.LOCKED)
				offen++;
			else
				inBearbeitung++;
		}
		double offen2 = 0;
		double inBearbeitung2 = 0;
		double abgeschlossen2 = 0;

		if ((offen + inBearbeitung + abgeschlossen) == 0)
			offen = 1;

		offen2 = (offen * 100) / (double) (offen + inBearbeitung + abgeschlossen);
		inBearbeitung2 = (inBearbeitung * 100) / (double) (offen + inBearbeitung + abgeschlossen);
		abgeschlossen2 = 100 - offen2 - inBearbeitung2;
		// (abgeschlossen * 100) / (offen + inBearbeitung + abgeschlossen);
		java.text.DecimalFormat df = new java.text.DecimalFormat("#000");
		return df.format(abgeschlossen2) + df.format(inBearbeitung2) + df.format(offen2);
	}

	public int getFortschritt1() {
		int offen = 0;
		int inBearbeitung = 0;
		int abgeschlossen = 0;

		for (Schritt step : schritte) {
			if (step.getBearbeitungsstatusEnum() == StepStatus.DONE)
				abgeschlossen++;
			else if (step.getBearbeitungsstatusEnum() == StepStatus.LOCKED)
				offen++;
			else
				inBearbeitung++;
		}
		if ((offen + inBearbeitung + abgeschlossen) == 0)
			offen = 1;
		return (offen * 100) / (offen + inBearbeitung + abgeschlossen);
	}

	public int getFortschritt2() {
		int offen = 0;
		int inBearbeitung = 0;
		int abgeschlossen = 0;

		for (Schritt step : schritte) {
			if (step.getBearbeitungsstatusEnum() == StepStatus.DONE)
				abgeschlossen++;
			else if (step.getBearbeitungsstatusEnum() == StepStatus.LOCKED)
				offen++;
			else
				inBearbeitung++;
		}
		if ((offen + inBearbeitung + abgeschlossen) == 0)
			offen = 1;
		return (inBearbeitung * 100) / (offen + inBearbeitung + abgeschlossen);
	}

	public int getFortschritt3() {
		int offen = 0;
		int inBearbeitung = 0;
		int abgeschlossen = 0;

		for (Schritt step : schritte) {
			if (step.getBearbeitungsstatusEnum() == StepStatus.DONE)
				abgeschlossen++;
			else if (step.getBearbeitungsstatusEnum() == StepStatus.LOCKED)
				offen++;
			else
				inBearbeitung++;
		}
		if ((offen + inBearbeitung + abgeschlossen) == 0)
			offen = 1;
		double offen2 = 0;
		double inBearbeitung2 = 0;
		double abgeschlossen2 = 0;

		offen2 = (offen * 100) / (double) (offen + inBearbeitung + abgeschlossen);
		inBearbeitung2 = (inBearbeitung * 100) / (double) (offen + inBearbeitung + abgeschlossen);
		abgeschlossen2 = 100 - offen2 - inBearbeitung2;
		return (int) abgeschlossen2;
	}

	/*
	 * ##################################################### ##################################################### ## ## RDF-Datei ##
	 * ##################################################### ####################################################
	 */

	public String getMetadataFilePath() throws IOException, InterruptedException, SwapException, DAOException {
		return getProcessDataDirectory() + "meta.xml";
	}

	public String getTemplateFilePath() throws IOException, InterruptedException, SwapException, DAOException {
		return getProcessDataDirectory() + "template.xml";
	}

	public String getFulltextFilePath() throws IOException, InterruptedException, SwapException, DAOException {
		return getProcessDataDirectory() + "fulltext.xml";
	}

	public Fileformat readMetadataFile() throws ReadException, IOException, InterruptedException, PreferencesException, SwapException, DAOException,
			WriteException {

		if (! checkForMetadataFile()) {
		    throw new IOException("Metadata file: " + getMetadataFilePath() + " not found!");
		}

		/* prüfen, welches Format die Metadaten haben (Mets, xstream oder rdf */
		String type = MetadatenHelper.getMetaFileType(getMetadataFilePath());
		myLogger.debug("current meta.xml file type for id " + getId() + ": " + type);
		Fileformat ff = null;
		if (type.equals("metsmods")) {
			Helper.copyFile(new File(getMetadataFilePath()), new File(getProcessDataDirectory(), "meta.mets.xml"));
			ff = new MetsModsImportExport(regelsatz.getPreferences());
		} else if (type.equals("mets")) {
			Helper.copyFile(new File(getMetadataFilePath()), new File(getProcessDataDirectory(), "meta.mets.xml"));
			ff = new MetsMods(regelsatz.getPreferences());
		} else if (type.equals("xstream")) {
			Helper.copyFile(new File(getMetadataFilePath()), new File(getProcessDataDirectory(), "meta.xstream.xml"));
			ff = new XStream(regelsatz.getPreferences());
		} else {
			Helper.copyFile(new File(getMetadataFilePath()), new File(getProcessDataDirectory(), "meta.rdf.xml"));
			ff = new RDFFile(regelsatz.getPreferences());
		}
		ff.read(getMetadataFilePath());
		return ff;
	}

	// backup of meta.xml
	private void createBackupFile() throws IOException, InterruptedException, SwapException, DAOException {
		int numberOfBackups = 0;
		String format = "";

		if (ConfigMain.getIntParameter("numberOfMetaBackups") != 0) {
			numberOfBackups = ConfigMain.getIntParameter("numberOfMetaBackups");
			format = ConfigMain.getParameter("formatOfMetaBackups");
		}

		if (format != null) {
			myLogger.info("Option 'formatOfMetaBackups' is deprecated and will be ignored.");
		}

		if (numberOfBackups != 0) {
			BackupFileRotation bfr = new BackupFileRotation();
			bfr.setNumberOfBackups(numberOfBackups);
			bfr.setFormat("meta.*\\.xml");
			bfr.setProcessDataDirectory(getProcessDataDirectory());
			bfr.performBackup();
		} else {
			myLogger.warn("No backup configured for meta data files.");
		}
	}

	private boolean checkForMetadataFile() throws IOException, InterruptedException, SwapException, DAOException, WriteException, PreferencesException {
		boolean result = true;
		File f = new File(getMetadataFilePath());

		if (!f.exists()) {
			String errorMessage = Helper.getTranslation("metadataFileNotFound") + " " + f.getAbsolutePath();
			myLogger.warn(errorMessage);
			Helper.setFehlerMeldung(errorMessage);
			result = false;
		}

		return result;
	}

<<<<<<< HEAD
=======
	private void renameMetadataFile(String oldFileName, String newFileName) {
		File oldFile;
		File newFile;

		if (oldFileName != null && newFileName != null) {
			oldFile = new File(oldFileName);
			newFile = new File(newFileName);
			oldFile.renameTo(newFile);
		}
	}

	private String getTemporaryMetadataFileName(String fileName) {
		File temporaryFile = new File(fileName);
		String directoryPath = temporaryFile.getParentFile().getPath();
		String temporaryFileName = TEMPORARY_FILENAME_PREFIX + temporaryFile.getName();

		return directoryPath + File.separator + temporaryFileName;
	}

	private void removePrefixFromRelatedMetsAnchorFileFor(String temporaryMetadataFilename) {
		File temporaryFile = new File(temporaryMetadataFilename);
		File temporaryAnchorFile;

		String directoryPath = temporaryFile.getParentFile().getPath();
		String temporaryAnchorFileName = temporaryFile.getName().replace("meta.xml", "meta_anchor.xml");

		temporaryAnchorFile = new File(directoryPath + File.separator + temporaryAnchorFileName);

		if (temporaryAnchorFile.exists()) {
			String anchorFileName = temporaryAnchorFileName.replace(TEMPORARY_FILENAME_PREFIX, "");

			temporaryAnchorFileName = directoryPath + File.separator + temporaryAnchorFileName;
			anchorFileName = directoryPath + File.separator + anchorFileName;

			renameMetadataFile(temporaryAnchorFileName, anchorFileName);
		}
	}

>>>>>>> 58ebfa4e
	public void writeMetadataFile(Fileformat gdzfile) throws IOException, InterruptedException, SwapException, DAOException, WriteException,
			PreferencesException {
		Fileformat ff;
		String metadataFileName;
		String temporaryMetadataFileName;
		boolean writeResult;

		switch (MetadataFormat.findFileFormatsHelperByName(projekt.getFileFormatInternal())) {
		case METS:
			ff = new MetsMods(regelsatz.getPreferences());
			break;

		case RDF:
			ff = new RDFFile(regelsatz.getPreferences());
			break;

		default:
			ff = new XStream(regelsatz.getPreferences());
			break;
		}

		metadataFileName = getMetadataFilePath();
		temporaryMetadataFileName = getTemporaryMetadataFileName(metadataFileName);

		ff.setDigitalDocument(gdzfile.getDigitalDocument());
		writeResult = ff.write(temporaryMetadataFileName);
		if (writeResult) {
			createBackupFile();
<<<<<<< HEAD
			FilesystemHelper.renameFile(metadataFileNameNew, metadataFileName);
=======
			renameMetadataFile(temporaryMetadataFileName, metadataFileName);
			removePrefixFromRelatedMetsAnchorFileFor(temporaryMetadataFileName);
>>>>>>> 58ebfa4e
		}
	}

	public void writeMetadataAsTemplateFile(Fileformat inFile) throws IOException, InterruptedException, SwapException, DAOException, WriteException,
			PreferencesException {
		inFile.write(getTemplateFilePath());
	}

	public Fileformat readMetadataAsTemplateFile() throws ReadException, IOException, InterruptedException, PreferencesException, SwapException,
			DAOException {
		if (new File(getTemplateFilePath()).exists()) {
			Fileformat ff = null;
			String type = MetadatenHelper.getMetaFileType(getTemplateFilePath());
			myLogger.debug("current template.xml file type: " + type);
			if (type.equals("mets")) {
				ff = new MetsMods(regelsatz.getPreferences());
			} else if (type.equals("xstream")) {
				ff = new XStream(regelsatz.getPreferences());
			} else {
				ff = new RDFFile(regelsatz.getPreferences());
			}
			ff.read(getTemplateFilePath());
			return ff;
		} else
			throw new IOException("File does not exist: " + getTemplateFilePath());
	}

	/**
	 * prüfen, ob der Vorgang Schritte enthält, die keinem Benutzer und keiner Benutzergruppe zugewiesen ist
	 * ================================================================
	 */
	public boolean isContainsUnreachableSteps() {
		for (Schritt s : getSchritteList()) {
			if (s.getBenutzergruppenSize() == 0 && s.getBenutzerSize() == 0)
				return true;
		}
		return false;
	}

	/**
	 * check if there is one task in edit mode, where the user has the rights to write to image folder
	 * ================================================================
	 */
	public boolean isImageFolderInUse() {
		for (Schritt s : getSchritteList()) {
			if (s.getBearbeitungsstatusEnum() == StepStatus.INWORK && s.isTypImagesSchreiben()) {
				return true;
			}
		}
		return false;
	}

	/**
	 * get user of task in edit mode with rights to write to image folder ================================================================
	 */
	public Benutzer getImageFolderInUseUser() {
		for (Schritt s : getSchritteList()) {
			if (s.getBearbeitungsstatusEnum() == StepStatus.INWORK && s.isTypImagesSchreiben()) {
				return s.getBearbeitungsbenutzer();
			}
		}
		return null;
	}

	/**
	 * here differet Getters and Setters for the same value, because Hibernate does not like bit-Fields with null Values (thats why Boolean) and
	 * MyFaces seams not to like Boolean (thats why boolean for the GUI) ================================================================
	 */
	public Boolean isSwappedOutHibernate() {
		return swappedOut;
	}

	public void setSwappedOutHibernate(Boolean inSwappedOut) {
		swappedOut = inSwappedOut;
	}

	public boolean isSwappedOutGui() {
		if (swappedOut == null)
			swappedOut = false;
		return swappedOut;
	}

	public void setSwappedOutGui(boolean inSwappedOut) {
		swappedOut = inSwappedOut;
	}

	public String getWikifield() {
		return wikifield;
	}

	public void setWikifield(String wikifield) {
		this.wikifield = wikifield;
	}

	public Status getStatus() {
		return Status.getProcessStatus(this);
	}

	public List<IGoobiProperty> getProperties() {
		List<IGoobiProperty> returnlist = new ArrayList<IGoobiProperty>();
		returnlist.addAll(getEigenschaftenList());

		return returnlist;
	}

	public void addProperty(IGoobiProperty toAdd) {
		eigenschaften.add((Prozesseigenschaft) toAdd);
	}

	public void removeProperty(IGoobiProperty toRemove) {
		getEigenschaften().remove(toRemove);
		toRemove.setOwningEntity(null);
	}

	/**
	 * 
	 * @return instance of {@link DisplayPropertyList}
	 */

	public DisplayPropertyList getDisplayProperties() {
		if (displayProperties == null) {
			displayProperties = new DisplayPropertyList(this);
		}
		return displayProperties;
	}

	public void refreshProperties() {
		displayProperties = null;
	}

	public String downloadDocket() {
		myLogger.debug("generate run note for process " + id);
		String rootpath = ConfigMain.getParameter("xsltFolder");
		File xsltfile = new File(rootpath, "docket.xsl");
		FacesContext facesContext = FacesContext.getCurrentInstance();
		if (!facesContext.getResponseComplete()) {
			HttpServletResponse response = (HttpServletResponse) facesContext.getExternalContext().getResponse();
			String fileName = titel + ".pdf";
			ServletContext servletContext = (ServletContext) facesContext.getExternalContext().getContext();
			String contentType = servletContext.getMimeType(fileName);
			response.setContentType(contentType);
			response.setHeader("Content-Disposition", "attachment;filename=\"" + fileName + "\"");

			// write run note to servlet output stream
			try {
				ServletOutputStream out = response.getOutputStream();
				ExportDocket ern = new ExportDocket();
				ern.startExport(this, out, xsltfile.getAbsolutePath());
				out.flush();
			} catch (IOException e) {
				myLogger.error("IOException while exporting run note", e);
			}

			facesContext.responseComplete();
		}
		return "";
	}
}
<|MERGE_RESOLUTION|>--- conflicted
+++ resolved
@@ -1,963 +1,945 @@
-/*
- * This file is part of the Goobi Application - a Workflow tool for the support of
- * mass digitization.
- *
- * Visit the websites for more information.
- *     - http://gdz.sub.uni-goettingen.de
- *     - http://www.goobi.org
- *     - http://launchpad.net/goobi-production
- *
- * This program is free software; you can redistribute it and/or modify it under
- * the terms of the GNU General Public License as published by the Free Software
- * Foundation; either version 2 of the License, or (at your option) any later
- * version.
- *
- * This program is distributed in the hope that it will be useful, but WITHOUT ANY
- * WARRANTY; without even the implied warranty of MERCHANTABILITY or FITNESS FOR A
- * PARTICULAR PURPOSE. See the GNU General Public License for more details. You
- * should have received a copy of the GNU General Public License along with this
- * program; if not, write to the Free Software Foundation, Inc., 59 Temple Place,
- * Suite 330, Boston, MA 02111-1307 USA
- */
-
-package de.sub.goobi.beans;
-
-import java.io.File;
-import java.io.FilenameFilter;
-import java.io.IOException;
-import java.io.Serializable;
-import java.util.ArrayList;
-import java.util.Date;
-import java.util.HashSet;
-import java.util.List;
-import java.util.Set;
-
-import javax.faces.context.FacesContext;
-import javax.servlet.ServletContext;
-import javax.servlet.ServletOutputStream;
-import javax.servlet.http.HttpServletResponse;
-
-import org.apache.log4j.Logger;
-import org.goobi.io.BackupFileRotation;
-import org.goobi.production.api.property.xmlbasedprovider.Status;
-import org.goobi.production.export.ExportDocket;
-
-import ugh.dl.Fileformat;
-import ugh.exceptions.PreferencesException;
-import ugh.exceptions.ReadException;
-import ugh.exceptions.WriteException;
-import ugh.fileformats.excel.RDFFile;
-import ugh.fileformats.mets.MetsMods;
-import ugh.fileformats.mets.MetsModsImportExport;
-import ugh.fileformats.mets.XStream;
-import de.sub.goobi.beans.property.DisplayPropertyList;
-import de.sub.goobi.beans.property.IGoobiEntity;
-import de.sub.goobi.beans.property.IGoobiProperty;
-import de.sub.goobi.metadaten.MetadatenHelper;
-import de.sub.goobi.metadaten.MetadatenSperrung;
-import de.sub.goobi.persistence.BenutzerDAO;
-import de.sub.goobi.persistence.ProzessDAO;
-import de.sub.goobi.config.ConfigMain;
-import de.sub.goobi.helper.FilesystemHelper;
-import de.sub.goobi.helper.Helper;
-import de.sub.goobi.helper.enums.MetadataFormat;
-import de.sub.goobi.helper.enums.StepStatus;
-import de.sub.goobi.helper.exceptions.DAOException;
-import de.sub.goobi.helper.exceptions.SwapException;
-import de.sub.goobi.helper.tasks.ProcessSwapInTask;
-
-public class Prozess implements Serializable, IGoobiEntity {
-	private static final Logger myLogger = Logger.getLogger(Prozess.class);
-	private static final long serialVersionUID = -6503348094655786275L;
-	private Integer id;
-	private String titel;
-	private String ausgabename;
-	private Boolean istTemplate;
-	private Boolean inAuswahllisteAnzeigen;
-	private Projekt projekt;
-	private Date erstellungsdatum;
-	private Set<Schritt> schritte;
-	private Set<HistoryEvent> history;
-	private Set<Werkstueck> werkstuecke;
-	private Set<Vorlage> vorlagen;
-	private Set<Prozesseigenschaft> eigenschaften;
-	private String sortHelperStatus;
-	private Integer sortHelperImages;
-	private Integer sortHelperArticles;
-	private Integer sortHelperMetadata;
-	private Integer sortHelperDocstructs;
-	private Regelsatz regelsatz;
-
-	private Boolean swappedOut = false;
-	private Boolean panelAusgeklappt = false;
-	private Boolean selected = false;
-	private MetadatenSperrung msp = new MetadatenSperrung();
-	Helper help = new Helper();
-
-	public static String DIRECTORY_PREFIX = "orig";
-	public static String DIRECTORY_SUFFIX = "tif";
-
-	private DisplayPropertyList displayProperties;
-	private String wikifield;
-
-	private static final String TEMPORARY_FILENAME_PREFIX = "temporary_";
-
-	public Prozess() {
-		swappedOut = false;
-		titel = "";
-		istTemplate = false;
-		inAuswahllisteAnzeigen = false;
-		eigenschaften = new HashSet<Prozesseigenschaft>();
-		schritte = new HashSet<Schritt>();
-		erstellungsdatum = new Date();
-
-	}
-
-	/*
-	 * Getter und Setter
-	 */
-
-	public Integer getId() {
-		return id;
-	}
-
-	public void setId(Integer id) {
-		this.id = id;
-	}
-
-	public String getSortHelperStatus() {
-		return sortHelperStatus;
-	}
-
-	public void setSortHelperStatus(String sortHelperStatus) {
-		this.sortHelperStatus = sortHelperStatus;
-	}
-
-	public boolean isIstTemplate() {
-		if (istTemplate == null)
-			istTemplate = Boolean.valueOf(false);
-		return istTemplate;
-	}
-
-	public void setIstTemplate(boolean istTemplate) {
-		this.istTemplate = istTemplate;
-	}
-
-	public String getTitel() {
-		return titel;
-	}
-
-	public void setTitel(String inTitel) {
-		titel = inTitel.trim();
-	}
-
-	public Set<Schritt> getSchritte() {
-		return schritte;
-	}
-
-	public void setSchritte(Set<Schritt> schritte) {
-		this.schritte = schritte;
-	}
-
-	public Set<HistoryEvent> getHistory() {
-		if (history == null) {
-			history = new HashSet<HistoryEvent>();
-		}
-		return history;
-	}
-
-	public void setHistory(Set<HistoryEvent> history) {
-		this.history = history;
-	}
-
-	public Set<Vorlage> getVorlagen() {
-		return vorlagen;
-	}
-
-	public void setVorlagen(Set<Vorlage> vorlagen) {
-		this.vorlagen = vorlagen;
-	}
-
-	public Set<Werkstueck> getWerkstuecke() {
-		return werkstuecke;
-	}
-
-	public void setWerkstuecke(Set<Werkstueck> werkstuecke) {
-		this.werkstuecke = werkstuecke;
-	}
-
-	public String getAusgabename() {
-		return ausgabename;
-	}
-
-	public void setAusgabename(String ausgabename) {
-		this.ausgabename = ausgabename;
-	}
-
-	public Set<Prozesseigenschaft> getEigenschaften() {
-		return eigenschaften;
-	}
-
-	public void setEigenschaften(Set<Prozesseigenschaft> eigenschaften) {
-		this.eigenschaften = eigenschaften;
-	}
-
-	/*
-	 * Metadaten-Sperrungen zurückgeben
-	 */
-
-	public Benutzer getBenutzerGesperrt() {
-		Benutzer rueckgabe = null;
-		if (MetadatenSperrung.isLocked(id.intValue())) {
-			String benutzerID = msp.getLockBenutzer(id.intValue());
-			try {
-				rueckgabe = new BenutzerDAO().get(new Integer(benutzerID));
-			} catch (Exception e) {
-				// TODO Meldung in messages implementieren
-				Helper.setFehlerMeldung(Helper.getTranslation("userNotFound"), e);
-			}
-		}
-		return rueckgabe;
-	}
-
-	public long getMinutenGesperrt() {
-		return msp.getLockSekunden(id.longValue()) / 60;
-	}
-
-	public long getSekundenGesperrt() {
-		return msp.getLockSekunden(id.longValue()) % 60;
-	}
-
-	/*
-	 * Metadaten- und ImagePfad
-	 */
-
-	public String getImagesTifDirectory() throws IOException, InterruptedException, SwapException, DAOException {
-		File dir = new File(getImagesDirectory());
-		DIRECTORY_SUFFIX = ConfigMain.getParameter("DIRECTORY_SUFFIX", "tif");
-		DIRECTORY_PREFIX = ConfigMain.getParameter("DIRECTORY_PREFIX", "orig");
-		/* nur die _tif-Ordner anzeigen, die nicht mir orig_ anfangen */
-		FilenameFilter filterVerz = new FilenameFilter() {
-			public boolean accept(File dir, String name) {
-				return (name.endsWith("_" + DIRECTORY_SUFFIX) && !name.startsWith(DIRECTORY_PREFIX + "_"));
-			}
-		};
-
-		String tifOrdner = "";
-		String[] verzeichnisse = dir.list(filterVerz);
-
-		if (verzeichnisse != null) {
-			for (int i = 0; i < verzeichnisse.length; i++) {
-				tifOrdner = verzeichnisse[i];
-			}
-		}
-
-		if (tifOrdner.equals(""))
-			tifOrdner = titel + "_" + DIRECTORY_SUFFIX;
-
-		String rueckgabe = getImagesDirectory() + tifOrdner;
-
-		if (!rueckgabe.endsWith(File.separator)) {
-			rueckgabe += File.separator;
-		}
-		if (!ConfigMain.getBooleanParameter("useOrigFolder", true) && ConfigMain.getBooleanParameter("createOrigFolderIfNotExists", false)) {
-			if (!new File(rueckgabe).exists()) {
-				new Helper().createMetaDirectory(rueckgabe);
-			}
-		}
-		return rueckgabe;
-	}
-
-	/*
-	 * @return true if the Tif-Image-Directory exists, false if not
-	 */
-	public Boolean getTifDirectoryExists() {
-		File testMe;
-		try {
-			testMe = new File(getImagesTifDirectory());
-		} catch (IOException e) {
-			return false;
-		} catch (InterruptedException e) {
-			return false;
-		} catch (SwapException e) {
-			return false;
-		} catch (DAOException e) {
-			return false;
-		}
-		if (testMe.list() == null) {
-			return false;
-		}
-		if (testMe.exists() && testMe.list().length > 0) {
-			return true;
-		} else {
-			return false;
-		}
-	}
-
-	public String getImagesOrigDirectory() throws IOException, InterruptedException, SwapException, DAOException {
-		if (ConfigMain.getBooleanParameter("useOrigFolder", true)) {
-			File dir = new File(getImagesDirectory());
-			DIRECTORY_SUFFIX = ConfigMain.getParameter("DIRECTORY_SUFFIX", "tif");
-			DIRECTORY_PREFIX = ConfigMain.getParameter("DIRECTORY_PREFIX", "orig");
-			/* nur die _tif-Ordner anzeigen, die mit orig_ anfangen */
-			FilenameFilter filterVerz = new FilenameFilter() {
-				public boolean accept(File dir, String name) {
-					return (name.endsWith("_" + DIRECTORY_SUFFIX) && name.startsWith(DIRECTORY_PREFIX + "_"));
-				}
-			};
-
-			String origOrdner = "";
-			String[] verzeichnisse = dir.list(filterVerz);
-			for (int i = 0; i < verzeichnisse.length; i++) {
-				origOrdner = verzeichnisse[i];
-			}
-			if (origOrdner.equals("")) {
-				origOrdner = DIRECTORY_PREFIX + "_" + titel + "_" + DIRECTORY_SUFFIX;
-			}
-			String rueckgabe = getImagesDirectory() + origOrdner + File.separator;
-			if (!new File(rueckgabe).exists() && ConfigMain.getBooleanParameter("createOrigFolderIfNotExists", false)) {
-				new Helper().createMetaDirectory(rueckgabe);
-			}
-			return rueckgabe;
-		} else {
-			return getImagesTifDirectory();
-		}
-	}
-
-	public String getImagesDirectory() throws IOException, InterruptedException, SwapException, DAOException {
-		String pfad = getProcessDataDirectory() + "images" + File.separator;
-		if (!new File(pfad).exists())
-			new Helper().createMetaDirectory(pfad);
-		return pfad;
-	}
-
-	public String getProcessDataDirectory() throws IOException, InterruptedException, SwapException, DAOException {
-		String pfad = getProcessDataDirectoryIgnoreSwapping();
-
-		if (isSwappedOutGui()) {
-			ProcessSwapInTask pst = new ProcessSwapInTask();
-			pst.initialize(this);
-			pst.execute();
-			if (pst.getStatusProgress() == -1) {
-				if (!new File(pfad, "images").exists() && !new File(pfad, "meta.xml").exists())
-					throw new SwapException(pst.getStatusMessage());
-				else
-					setSwappedOutGui(false);
-				new ProzessDAO().save(this);
-			}
-		}
-		return pfad;
-	}
-
-	public String getOcrDirectory() throws SwapException, DAOException, IOException, InterruptedException {
-		return getProcessDataDirectory() + "ocr" + File.separator;
-	}
-
-	public String getTxtDirectory() throws SwapException, DAOException, IOException, InterruptedException {
-		return getOcrDirectory() + titel + "_txt" + File.separator;
-	}
-
-	public String getWordDirectory() throws SwapException, DAOException, IOException, InterruptedException {
-		return getOcrDirectory() + titel + "_wc" + File.separator;
-	}
-
-	public String getPdfDirectory() throws SwapException, DAOException, IOException, InterruptedException {
-		return getOcrDirectory() + titel + "_pdf" + File.separator;
-	}
-
-	public String getProcessDataDirectoryIgnoreSwapping() throws IOException, InterruptedException, SwapException, DAOException {
-		String pfad = help.getGoobiDataDirectory() + id.intValue() + File.separator;
-		pfad = pfad.replaceAll(" ", "__");
-		if (!new File(pfad).exists())
-			new Helper().createMetaDirectory(pfad);
-		return pfad;
-	}
-
-	/*
-	 * ##################################################### ##################################################### ## ## Helper ##
-	 * ##################################################### ####################################################
-	 */
-
-	public Projekt getProjekt() {
-		return projekt;
-	}
-
-	public void setProjekt(Projekt projekt) {
-		this.projekt = projekt;
-	}
-
-	public Regelsatz getRegelsatz() {
-		return regelsatz;
-	}
-
-	public void setRegelsatz(Regelsatz regelsatz) {
-		this.regelsatz = regelsatz;
-	}
-
-	public int getSchritteSize() {
-		if (schritte == null)
-			return 0;
-		else
-			return schritte.size();
-	}
-
-	public List<Schritt> getSchritteList() {
-		List<Schritt> temp = new ArrayList<Schritt>();
-		if (schritte != null)
-			temp.addAll(schritte);
-		return temp;
-	}
-
-	public int getHistorySize() {
-		if (history == null)
-			return 0;
-		else
-			return history.size();
-	}
-
-	public List<HistoryEvent> getHistoryList() {
-		List<HistoryEvent> temp = new ArrayList<HistoryEvent>();
-		if (history != null)
-			temp.addAll(history);
-		return temp;
-	}
-
-	public int getEigenschaftenSize() {
-		if (eigenschaften == null)
-			return 0;
-		else
-			return eigenschaften.size();
-	}
-
-	public List<Prozesseigenschaft> getEigenschaftenList() {
-		if (eigenschaften == null) {
-			return new ArrayList<Prozesseigenschaft>();
-		} else {
-			return new ArrayList<Prozesseigenschaft>(eigenschaften);
-		}
-	}
-
-	public int getWerkstueckeSize() {
-		if (werkstuecke == null)
-			return 0;
-		else
-			return werkstuecke.size();
-	}
-
-	public List<Werkstueck> getWerkstueckeList() {
-		if (werkstuecke == null)
-			return new ArrayList<Werkstueck>();
-		else
-			return new ArrayList<Werkstueck>(werkstuecke);
-	}
-
-	public int getVorlagenSize() {
-		if (vorlagen == null) {
-			vorlagen = new HashSet<Vorlage>();
-		}
-		return vorlagen.size();
-	}
-
-	public List<Vorlage> getVorlagenList() {
-		if (vorlagen == null) {
-			vorlagen = new HashSet<Vorlage>();
-		}
-		return new ArrayList<Vorlage>(vorlagen);
-	}
-
-	public Integer getSortHelperArticles() {
-		if (sortHelperArticles == null) {
-			sortHelperArticles = 0;
-		}
-		return sortHelperArticles;
-	}
-
-	public void setSortHelperArticles(Integer sortHelperArticles) {
-		this.sortHelperArticles = sortHelperArticles;
-	}
-
-	public Integer getSortHelperImages() {
-		if (sortHelperImages == null) {
-			sortHelperImages = 0;
-		}
-		return sortHelperImages;
-	}
-
-	public void setSortHelperImages(Integer sortHelperImages) {
-		this.sortHelperImages = sortHelperImages;
-	}
-
-	public Integer getSortHelperMetadata() {
-		if (sortHelperMetadata == null) {
-			sortHelperMetadata = 0;
-		}
-		return sortHelperMetadata;
-	}
-
-	public void setSortHelperMetadata(Integer sortHelperMetadata) {
-		this.sortHelperMetadata = sortHelperMetadata;
-	}
-
-	public Integer getSortHelperDocstructs() {
-		if (sortHelperDocstructs == null) {
-			sortHelperDocstructs = 0;
-		}
-		return sortHelperDocstructs;
-	}
-
-	public void setSortHelperDocstructs(Integer sortHelperDocstructs) {
-		this.sortHelperDocstructs = sortHelperDocstructs;
-	}
-
-	public boolean isInAuswahllisteAnzeigen() {
-		return inAuswahllisteAnzeigen;
-	}
-
-	public void setInAuswahllisteAnzeigen(boolean inAuswahllisteAnzeigen) {
-		this.inAuswahllisteAnzeigen = inAuswahllisteAnzeigen;
-	}
-
-	public boolean isPanelAusgeklappt() {
-		return panelAusgeklappt;
-	}
-
-	public void setPanelAusgeklappt(boolean panelAusgeklappt) {
-		this.panelAusgeklappt = panelAusgeklappt;
-	}
-
-	public Schritt getAktuellerSchritt() {
-		for (Schritt step : getSchritteList()) {
-			if (step.getBearbeitungsstatusEnum() == StepStatus.OPEN || step.getBearbeitungsstatusEnum() == StepStatus.INWORK)
-				return step;
-		}
-		return null;
-	}
-
-	public boolean isSelected() {
-		return (selected == null ? false : selected);
-	}
-
-	public void setSelected(boolean selected) {
-		this.selected = selected;
-	}
-
-	public Date getErstellungsdatum() {
-		return erstellungsdatum;
-	}
-
-	public void setErstellungsdatum(Date erstellungsdatum) {
-		this.erstellungsdatum = erstellungsdatum;
-	}
-
-	/*
-	 * Auswertung des Fortschritts
-	 */
-
-	// TODO: Remove three out of four methods
-
-	public String getFortschritt() {
-		int offen = 0;
-		int inBearbeitung = 0;
-		int abgeschlossen = 0;
-
-		for (Schritt step : schritte) {
-			if (step.getBearbeitungsstatusEnum() == StepStatus.DONE)
-				abgeschlossen++;
-			else if (step.getBearbeitungsstatusEnum() == StepStatus.LOCKED)
-				offen++;
-			else
-				inBearbeitung++;
-		}
-		double offen2 = 0;
-		double inBearbeitung2 = 0;
-		double abgeschlossen2 = 0;
-
-		if ((offen + inBearbeitung + abgeschlossen) == 0)
-			offen = 1;
-
-		offen2 = (offen * 100) / (double) (offen + inBearbeitung + abgeschlossen);
-		inBearbeitung2 = (inBearbeitung * 100) / (double) (offen + inBearbeitung + abgeschlossen);
-		abgeschlossen2 = 100 - offen2 - inBearbeitung2;
-		// (abgeschlossen * 100) / (offen + inBearbeitung + abgeschlossen);
-		java.text.DecimalFormat df = new java.text.DecimalFormat("#000");
-		return df.format(abgeschlossen2) + df.format(inBearbeitung2) + df.format(offen2);
-	}
-
-	public int getFortschritt1() {
-		int offen = 0;
-		int inBearbeitung = 0;
-		int abgeschlossen = 0;
-
-		for (Schritt step : schritte) {
-			if (step.getBearbeitungsstatusEnum() == StepStatus.DONE)
-				abgeschlossen++;
-			else if (step.getBearbeitungsstatusEnum() == StepStatus.LOCKED)
-				offen++;
-			else
-				inBearbeitung++;
-		}
-		if ((offen + inBearbeitung + abgeschlossen) == 0)
-			offen = 1;
-		return (offen * 100) / (offen + inBearbeitung + abgeschlossen);
-	}
-
-	public int getFortschritt2() {
-		int offen = 0;
-		int inBearbeitung = 0;
-		int abgeschlossen = 0;
-
-		for (Schritt step : schritte) {
-			if (step.getBearbeitungsstatusEnum() == StepStatus.DONE)
-				abgeschlossen++;
-			else if (step.getBearbeitungsstatusEnum() == StepStatus.LOCKED)
-				offen++;
-			else
-				inBearbeitung++;
-		}
-		if ((offen + inBearbeitung + abgeschlossen) == 0)
-			offen = 1;
-		return (inBearbeitung * 100) / (offen + inBearbeitung + abgeschlossen);
-	}
-
-	public int getFortschritt3() {
-		int offen = 0;
-		int inBearbeitung = 0;
-		int abgeschlossen = 0;
-
-		for (Schritt step : schritte) {
-			if (step.getBearbeitungsstatusEnum() == StepStatus.DONE)
-				abgeschlossen++;
-			else if (step.getBearbeitungsstatusEnum() == StepStatus.LOCKED)
-				offen++;
-			else
-				inBearbeitung++;
-		}
-		if ((offen + inBearbeitung + abgeschlossen) == 0)
-			offen = 1;
-		double offen2 = 0;
-		double inBearbeitung2 = 0;
-		double abgeschlossen2 = 0;
-
-		offen2 = (offen * 100) / (double) (offen + inBearbeitung + abgeschlossen);
-		inBearbeitung2 = (inBearbeitung * 100) / (double) (offen + inBearbeitung + abgeschlossen);
-		abgeschlossen2 = 100 - offen2 - inBearbeitung2;
-		return (int) abgeschlossen2;
-	}
-
-	/*
-	 * ##################################################### ##################################################### ## ## RDF-Datei ##
-	 * ##################################################### ####################################################
-	 */
-
-	public String getMetadataFilePath() throws IOException, InterruptedException, SwapException, DAOException {
-		return getProcessDataDirectory() + "meta.xml";
-	}
-
-	public String getTemplateFilePath() throws IOException, InterruptedException, SwapException, DAOException {
-		return getProcessDataDirectory() + "template.xml";
-	}
-
-	public String getFulltextFilePath() throws IOException, InterruptedException, SwapException, DAOException {
-		return getProcessDataDirectory() + "fulltext.xml";
-	}
-
-	public Fileformat readMetadataFile() throws ReadException, IOException, InterruptedException, PreferencesException, SwapException, DAOException,
-			WriteException {
-
-		if (! checkForMetadataFile()) {
-		    throw new IOException("Metadata file: " + getMetadataFilePath() + " not found!");
-		}
-
-		/* prüfen, welches Format die Metadaten haben (Mets, xstream oder rdf */
-		String type = MetadatenHelper.getMetaFileType(getMetadataFilePath());
-		myLogger.debug("current meta.xml file type for id " + getId() + ": " + type);
-		Fileformat ff = null;
-		if (type.equals("metsmods")) {
-			Helper.copyFile(new File(getMetadataFilePath()), new File(getProcessDataDirectory(), "meta.mets.xml"));
-			ff = new MetsModsImportExport(regelsatz.getPreferences());
-		} else if (type.equals("mets")) {
-			Helper.copyFile(new File(getMetadataFilePath()), new File(getProcessDataDirectory(), "meta.mets.xml"));
-			ff = new MetsMods(regelsatz.getPreferences());
-		} else if (type.equals("xstream")) {
-			Helper.copyFile(new File(getMetadataFilePath()), new File(getProcessDataDirectory(), "meta.xstream.xml"));
-			ff = new XStream(regelsatz.getPreferences());
-		} else {
-			Helper.copyFile(new File(getMetadataFilePath()), new File(getProcessDataDirectory(), "meta.rdf.xml"));
-			ff = new RDFFile(regelsatz.getPreferences());
-		}
-		ff.read(getMetadataFilePath());
-		return ff;
-	}
-
-	// backup of meta.xml
-	private void createBackupFile() throws IOException, InterruptedException, SwapException, DAOException {
-		int numberOfBackups = 0;
-		String format = "";
-
-		if (ConfigMain.getIntParameter("numberOfMetaBackups") != 0) {
-			numberOfBackups = ConfigMain.getIntParameter("numberOfMetaBackups");
-			format = ConfigMain.getParameter("formatOfMetaBackups");
-		}
-
-		if (format != null) {
-			myLogger.info("Option 'formatOfMetaBackups' is deprecated and will be ignored.");
-		}
-
-		if (numberOfBackups != 0) {
-			BackupFileRotation bfr = new BackupFileRotation();
-			bfr.setNumberOfBackups(numberOfBackups);
-			bfr.setFormat("meta.*\\.xml");
-			bfr.setProcessDataDirectory(getProcessDataDirectory());
-			bfr.performBackup();
-		} else {
-			myLogger.warn("No backup configured for meta data files.");
-		}
-	}
-
-	private boolean checkForMetadataFile() throws IOException, InterruptedException, SwapException, DAOException, WriteException, PreferencesException {
-		boolean result = true;
-		File f = new File(getMetadataFilePath());
-
-		if (!f.exists()) {
-			String errorMessage = Helper.getTranslation("metadataFileNotFound") + " " + f.getAbsolutePath();
-			myLogger.warn(errorMessage);
-			Helper.setFehlerMeldung(errorMessage);
-			result = false;
-		}
-
-		return result;
-	}
-
-<<<<<<< HEAD
-=======
-	private void renameMetadataFile(String oldFileName, String newFileName) {
-		File oldFile;
-		File newFile;
-
-		if (oldFileName != null && newFileName != null) {
-			oldFile = new File(oldFileName);
-			newFile = new File(newFileName);
-			oldFile.renameTo(newFile);
-		}
-	}
-
-	private String getTemporaryMetadataFileName(String fileName) {
-		File temporaryFile = new File(fileName);
-		String directoryPath = temporaryFile.getParentFile().getPath();
-		String temporaryFileName = TEMPORARY_FILENAME_PREFIX + temporaryFile.getName();
-
-		return directoryPath + File.separator + temporaryFileName;
-	}
-
-	private void removePrefixFromRelatedMetsAnchorFileFor(String temporaryMetadataFilename) {
-		File temporaryFile = new File(temporaryMetadataFilename);
-		File temporaryAnchorFile;
-
-		String directoryPath = temporaryFile.getParentFile().getPath();
-		String temporaryAnchorFileName = temporaryFile.getName().replace("meta.xml", "meta_anchor.xml");
-
-		temporaryAnchorFile = new File(directoryPath + File.separator + temporaryAnchorFileName);
-
-		if (temporaryAnchorFile.exists()) {
-			String anchorFileName = temporaryAnchorFileName.replace(TEMPORARY_FILENAME_PREFIX, "");
-
-			temporaryAnchorFileName = directoryPath + File.separator + temporaryAnchorFileName;
-			anchorFileName = directoryPath + File.separator + anchorFileName;
-
-			renameMetadataFile(temporaryAnchorFileName, anchorFileName);
-		}
-	}
-
->>>>>>> 58ebfa4e
-	public void writeMetadataFile(Fileformat gdzfile) throws IOException, InterruptedException, SwapException, DAOException, WriteException,
-			PreferencesException {
-		Fileformat ff;
-		String metadataFileName;
-		String temporaryMetadataFileName;
-		boolean writeResult;
-
-		switch (MetadataFormat.findFileFormatsHelperByName(projekt.getFileFormatInternal())) {
-		case METS:
-			ff = new MetsMods(regelsatz.getPreferences());
-			break;
-
-		case RDF:
-			ff = new RDFFile(regelsatz.getPreferences());
-			break;
-
-		default:
-			ff = new XStream(regelsatz.getPreferences());
-			break;
-		}
-
-		metadataFileName = getMetadataFilePath();
-		temporaryMetadataFileName = getTemporaryMetadataFileName(metadataFileName);
-
-		ff.setDigitalDocument(gdzfile.getDigitalDocument());
-		writeResult = ff.write(temporaryMetadataFileName);
-		if (writeResult) {
-			createBackupFile();
-<<<<<<< HEAD
-			FilesystemHelper.renameFile(metadataFileNameNew, metadataFileName);
-=======
-			renameMetadataFile(temporaryMetadataFileName, metadataFileName);
-			removePrefixFromRelatedMetsAnchorFileFor(temporaryMetadataFileName);
->>>>>>> 58ebfa4e
-		}
-	}
-
-	public void writeMetadataAsTemplateFile(Fileformat inFile) throws IOException, InterruptedException, SwapException, DAOException, WriteException,
-			PreferencesException {
-		inFile.write(getTemplateFilePath());
-	}
-
-	public Fileformat readMetadataAsTemplateFile() throws ReadException, IOException, InterruptedException, PreferencesException, SwapException,
-			DAOException {
-		if (new File(getTemplateFilePath()).exists()) {
-			Fileformat ff = null;
-			String type = MetadatenHelper.getMetaFileType(getTemplateFilePath());
-			myLogger.debug("current template.xml file type: " + type);
-			if (type.equals("mets")) {
-				ff = new MetsMods(regelsatz.getPreferences());
-			} else if (type.equals("xstream")) {
-				ff = new XStream(regelsatz.getPreferences());
-			} else {
-				ff = new RDFFile(regelsatz.getPreferences());
-			}
-			ff.read(getTemplateFilePath());
-			return ff;
-		} else
-			throw new IOException("File does not exist: " + getTemplateFilePath());
-	}
-
-	/**
-	 * prüfen, ob der Vorgang Schritte enthält, die keinem Benutzer und keiner Benutzergruppe zugewiesen ist
-	 * ================================================================
-	 */
-	public boolean isContainsUnreachableSteps() {
-		for (Schritt s : getSchritteList()) {
-			if (s.getBenutzergruppenSize() == 0 && s.getBenutzerSize() == 0)
-				return true;
-		}
-		return false;
-	}
-
-	/**
-	 * check if there is one task in edit mode, where the user has the rights to write to image folder
-	 * ================================================================
-	 */
-	public boolean isImageFolderInUse() {
-		for (Schritt s : getSchritteList()) {
-			if (s.getBearbeitungsstatusEnum() == StepStatus.INWORK && s.isTypImagesSchreiben()) {
-				return true;
-			}
-		}
-		return false;
-	}
-
-	/**
-	 * get user of task in edit mode with rights to write to image folder ================================================================
-	 */
-	public Benutzer getImageFolderInUseUser() {
-		for (Schritt s : getSchritteList()) {
-			if (s.getBearbeitungsstatusEnum() == StepStatus.INWORK && s.isTypImagesSchreiben()) {
-				return s.getBearbeitungsbenutzer();
-			}
-		}
-		return null;
-	}
-
-	/**
-	 * here differet Getters and Setters for the same value, because Hibernate does not like bit-Fields with null Values (thats why Boolean) and
-	 * MyFaces seams not to like Boolean (thats why boolean for the GUI) ================================================================
-	 */
-	public Boolean isSwappedOutHibernate() {
-		return swappedOut;
-	}
-
-	public void setSwappedOutHibernate(Boolean inSwappedOut) {
-		swappedOut = inSwappedOut;
-	}
-
-	public boolean isSwappedOutGui() {
-		if (swappedOut == null)
-			swappedOut = false;
-		return swappedOut;
-	}
-
-	public void setSwappedOutGui(boolean inSwappedOut) {
-		swappedOut = inSwappedOut;
-	}
-
-	public String getWikifield() {
-		return wikifield;
-	}
-
-	public void setWikifield(String wikifield) {
-		this.wikifield = wikifield;
-	}
-
-	public Status getStatus() {
-		return Status.getProcessStatus(this);
-	}
-
-	public List<IGoobiProperty> getProperties() {
-		List<IGoobiProperty> returnlist = new ArrayList<IGoobiProperty>();
-		returnlist.addAll(getEigenschaftenList());
-
-		return returnlist;
-	}
-
-	public void addProperty(IGoobiProperty toAdd) {
-		eigenschaften.add((Prozesseigenschaft) toAdd);
-	}
-
-	public void removeProperty(IGoobiProperty toRemove) {
-		getEigenschaften().remove(toRemove);
-		toRemove.setOwningEntity(null);
-	}
-
-	/**
-	 * 
-	 * @return instance of {@link DisplayPropertyList}
-	 */
-
-	public DisplayPropertyList getDisplayProperties() {
-		if (displayProperties == null) {
-			displayProperties = new DisplayPropertyList(this);
-		}
-		return displayProperties;
-	}
-
-	public void refreshProperties() {
-		displayProperties = null;
-	}
-
-	public String downloadDocket() {
-		myLogger.debug("generate run note for process " + id);
-		String rootpath = ConfigMain.getParameter("xsltFolder");
-		File xsltfile = new File(rootpath, "docket.xsl");
-		FacesContext facesContext = FacesContext.getCurrentInstance();
-		if (!facesContext.getResponseComplete()) {
-			HttpServletResponse response = (HttpServletResponse) facesContext.getExternalContext().getResponse();
-			String fileName = titel + ".pdf";
-			ServletContext servletContext = (ServletContext) facesContext.getExternalContext().getContext();
-			String contentType = servletContext.getMimeType(fileName);
-			response.setContentType(contentType);
-			response.setHeader("Content-Disposition", "attachment;filename=\"" + fileName + "\"");
-
-			// write run note to servlet output stream
-			try {
-				ServletOutputStream out = response.getOutputStream();
-				ExportDocket ern = new ExportDocket();
-				ern.startExport(this, out, xsltfile.getAbsolutePath());
-				out.flush();
-			} catch (IOException e) {
-				myLogger.error("IOException while exporting run note", e);
-			}
-
-			facesContext.responseComplete();
-		}
-		return "";
-	}
-}
+/*
+ * This file is part of the Goobi Application - a Workflow tool for the support of
+ * mass digitization.
+ *
+ * Visit the websites for more information.
+ *     - http://gdz.sub.uni-goettingen.de
+ *     - http://www.goobi.org
+ *     - http://launchpad.net/goobi-production
+ *
+ * This program is free software; you can redistribute it and/or modify it under
+ * the terms of the GNU General Public License as published by the Free Software
+ * Foundation; either version 2 of the License, or (at your option) any later
+ * version.
+ *
+ * This program is distributed in the hope that it will be useful, but WITHOUT ANY
+ * WARRANTY; without even the implied warranty of MERCHANTABILITY or FITNESS FOR A
+ * PARTICULAR PURPOSE. See the GNU General Public License for more details. You
+ * should have received a copy of the GNU General Public License along with this
+ * program; if not, write to the Free Software Foundation, Inc., 59 Temple Place,
+ * Suite 330, Boston, MA 02111-1307 USA
+ */
+
+package de.sub.goobi.beans;
+
+import java.io.File;
+import java.io.FilenameFilter;
+import java.io.IOException;
+import java.io.Serializable;
+import java.util.ArrayList;
+import java.util.Date;
+import java.util.HashSet;
+import java.util.List;
+import java.util.Set;
+
+import javax.faces.context.FacesContext;
+import javax.servlet.ServletContext;
+import javax.servlet.ServletOutputStream;
+import javax.servlet.http.HttpServletResponse;
+
+import org.apache.log4j.Logger;
+import org.goobi.io.BackupFileRotation;
+import org.goobi.production.api.property.xmlbasedprovider.Status;
+import org.goobi.production.export.ExportDocket;
+
+import ugh.dl.Fileformat;
+import ugh.exceptions.PreferencesException;
+import ugh.exceptions.ReadException;
+import ugh.exceptions.WriteException;
+import ugh.fileformats.excel.RDFFile;
+import ugh.fileformats.mets.MetsMods;
+import ugh.fileformats.mets.MetsModsImportExport;
+import ugh.fileformats.mets.XStream;
+import de.sub.goobi.beans.property.DisplayPropertyList;
+import de.sub.goobi.beans.property.IGoobiEntity;
+import de.sub.goobi.beans.property.IGoobiProperty;
+import de.sub.goobi.metadaten.MetadatenHelper;
+import de.sub.goobi.metadaten.MetadatenSperrung;
+import de.sub.goobi.persistence.BenutzerDAO;
+import de.sub.goobi.persistence.ProzessDAO;
+import de.sub.goobi.config.ConfigMain;
+import de.sub.goobi.helper.FilesystemHelper;
+import de.sub.goobi.helper.Helper;
+import de.sub.goobi.helper.enums.MetadataFormat;
+import de.sub.goobi.helper.enums.StepStatus;
+import de.sub.goobi.helper.exceptions.DAOException;
+import de.sub.goobi.helper.exceptions.SwapException;
+import de.sub.goobi.helper.tasks.ProcessSwapInTask;
+
+public class Prozess implements Serializable, IGoobiEntity {
+	private static final Logger myLogger = Logger.getLogger(Prozess.class);
+	private static final long serialVersionUID = -6503348094655786275L;
+	private Integer id;
+	private String titel;
+	private String ausgabename;
+	private Boolean istTemplate;
+	private Boolean inAuswahllisteAnzeigen;
+	private Projekt projekt;
+	private Date erstellungsdatum;
+	private Set<Schritt> schritte;
+	private Set<HistoryEvent> history;
+	private Set<Werkstueck> werkstuecke;
+	private Set<Vorlage> vorlagen;
+	private Set<Prozesseigenschaft> eigenschaften;
+	private String sortHelperStatus;
+	private Integer sortHelperImages;
+	private Integer sortHelperArticles;
+	private Integer sortHelperMetadata;
+	private Integer sortHelperDocstructs;
+	private Regelsatz regelsatz;
+
+	private Boolean swappedOut = false;
+	private Boolean panelAusgeklappt = false;
+	private Boolean selected = false;
+	private MetadatenSperrung msp = new MetadatenSperrung();
+	Helper help = new Helper();
+
+	public static String DIRECTORY_PREFIX = "orig";
+	public static String DIRECTORY_SUFFIX = "tif";
+
+	private DisplayPropertyList displayProperties;
+	private String wikifield;
+
+	private static final String TEMPORARY_FILENAME_PREFIX = "temporary_";
+
+	public Prozess() {
+		swappedOut = false;
+		titel = "";
+		istTemplate = false;
+		inAuswahllisteAnzeigen = false;
+		eigenschaften = new HashSet<Prozesseigenschaft>();
+		schritte = new HashSet<Schritt>();
+		erstellungsdatum = new Date();
+
+	}
+
+	/*
+	 * Getter und Setter
+	 */
+
+	public Integer getId() {
+		return id;
+	}
+
+	public void setId(Integer id) {
+		this.id = id;
+	}
+
+	public String getSortHelperStatus() {
+		return sortHelperStatus;
+	}
+
+	public void setSortHelperStatus(String sortHelperStatus) {
+		this.sortHelperStatus = sortHelperStatus;
+	}
+
+	public boolean isIstTemplate() {
+		if (istTemplate == null)
+			istTemplate = Boolean.valueOf(false);
+		return istTemplate;
+	}
+
+	public void setIstTemplate(boolean istTemplate) {
+		this.istTemplate = istTemplate;
+	}
+
+	public String getTitel() {
+		return titel;
+	}
+
+	public void setTitel(String inTitel) {
+		titel = inTitel.trim();
+	}
+
+	public Set<Schritt> getSchritte() {
+		return schritte;
+	}
+
+	public void setSchritte(Set<Schritt> schritte) {
+		this.schritte = schritte;
+	}
+
+	public Set<HistoryEvent> getHistory() {
+		if (history == null) {
+			history = new HashSet<HistoryEvent>();
+		}
+		return history;
+	}
+
+	public void setHistory(Set<HistoryEvent> history) {
+		this.history = history;
+	}
+
+	public Set<Vorlage> getVorlagen() {
+		return vorlagen;
+	}
+
+	public void setVorlagen(Set<Vorlage> vorlagen) {
+		this.vorlagen = vorlagen;
+	}
+
+	public Set<Werkstueck> getWerkstuecke() {
+		return werkstuecke;
+	}
+
+	public void setWerkstuecke(Set<Werkstueck> werkstuecke) {
+		this.werkstuecke = werkstuecke;
+	}
+
+	public String getAusgabename() {
+		return ausgabename;
+	}
+
+	public void setAusgabename(String ausgabename) {
+		this.ausgabename = ausgabename;
+	}
+
+	public Set<Prozesseigenschaft> getEigenschaften() {
+		return eigenschaften;
+	}
+
+	public void setEigenschaften(Set<Prozesseigenschaft> eigenschaften) {
+		this.eigenschaften = eigenschaften;
+	}
+
+	/*
+	 * Metadaten-Sperrungen zurückgeben
+	 */
+
+	public Benutzer getBenutzerGesperrt() {
+		Benutzer rueckgabe = null;
+		if (MetadatenSperrung.isLocked(id.intValue())) {
+			String benutzerID = msp.getLockBenutzer(id.intValue());
+			try {
+				rueckgabe = new BenutzerDAO().get(new Integer(benutzerID));
+			} catch (Exception e) {
+				// TODO Meldung in messages implementieren
+				Helper.setFehlerMeldung(Helper.getTranslation("userNotFound"), e);
+			}
+		}
+		return rueckgabe;
+	}
+
+	public long getMinutenGesperrt() {
+		return msp.getLockSekunden(id.longValue()) / 60;
+	}
+
+	public long getSekundenGesperrt() {
+		return msp.getLockSekunden(id.longValue()) % 60;
+	}
+
+	/*
+	 * Metadaten- und ImagePfad
+	 */
+
+	public String getImagesTifDirectory() throws IOException, InterruptedException, SwapException, DAOException {
+		File dir = new File(getImagesDirectory());
+		DIRECTORY_SUFFIX = ConfigMain.getParameter("DIRECTORY_SUFFIX", "tif");
+		DIRECTORY_PREFIX = ConfigMain.getParameter("DIRECTORY_PREFIX", "orig");
+		/* nur die _tif-Ordner anzeigen, die nicht mir orig_ anfangen */
+		FilenameFilter filterVerz = new FilenameFilter() {
+			public boolean accept(File dir, String name) {
+				return (name.endsWith("_" + DIRECTORY_SUFFIX) && !name.startsWith(DIRECTORY_PREFIX + "_"));
+			}
+		};
+
+		String tifOrdner = "";
+		String[] verzeichnisse = dir.list(filterVerz);
+
+		if (verzeichnisse != null) {
+			for (int i = 0; i < verzeichnisse.length; i++) {
+				tifOrdner = verzeichnisse[i];
+			}
+		}
+
+		if (tifOrdner.equals(""))
+			tifOrdner = titel + "_" + DIRECTORY_SUFFIX;
+
+		String rueckgabe = getImagesDirectory() + tifOrdner;
+
+		if (!rueckgabe.endsWith(File.separator)) {
+			rueckgabe += File.separator;
+		}
+		if (!ConfigMain.getBooleanParameter("useOrigFolder", true) && ConfigMain.getBooleanParameter("createOrigFolderIfNotExists", false)) {
+			if (!new File(rueckgabe).exists()) {
+				new Helper().createMetaDirectory(rueckgabe);
+			}
+		}
+		return rueckgabe;
+	}
+
+	/*
+	 * @return true if the Tif-Image-Directory exists, false if not
+	 */
+	public Boolean getTifDirectoryExists() {
+		File testMe;
+		try {
+			testMe = new File(getImagesTifDirectory());
+		} catch (IOException e) {
+			return false;
+		} catch (InterruptedException e) {
+			return false;
+		} catch (SwapException e) {
+			return false;
+		} catch (DAOException e) {
+			return false;
+		}
+		if (testMe.list() == null) {
+			return false;
+		}
+		if (testMe.exists() && testMe.list().length > 0) {
+			return true;
+		} else {
+			return false;
+		}
+	}
+
+	public String getImagesOrigDirectory() throws IOException, InterruptedException, SwapException, DAOException {
+		if (ConfigMain.getBooleanParameter("useOrigFolder", true)) {
+			File dir = new File(getImagesDirectory());
+			DIRECTORY_SUFFIX = ConfigMain.getParameter("DIRECTORY_SUFFIX", "tif");
+			DIRECTORY_PREFIX = ConfigMain.getParameter("DIRECTORY_PREFIX", "orig");
+			/* nur die _tif-Ordner anzeigen, die mit orig_ anfangen */
+			FilenameFilter filterVerz = new FilenameFilter() {
+				public boolean accept(File dir, String name) {
+					return (name.endsWith("_" + DIRECTORY_SUFFIX) && name.startsWith(DIRECTORY_PREFIX + "_"));
+				}
+			};
+
+			String origOrdner = "";
+			String[] verzeichnisse = dir.list(filterVerz);
+			for (int i = 0; i < verzeichnisse.length; i++) {
+				origOrdner = verzeichnisse[i];
+			}
+			if (origOrdner.equals("")) {
+				origOrdner = DIRECTORY_PREFIX + "_" + titel + "_" + DIRECTORY_SUFFIX;
+			}
+			String rueckgabe = getImagesDirectory() + origOrdner + File.separator;
+			if (!new File(rueckgabe).exists() && ConfigMain.getBooleanParameter("createOrigFolderIfNotExists", false)) {
+				new Helper().createMetaDirectory(rueckgabe);
+			}
+			return rueckgabe;
+		} else {
+			return getImagesTifDirectory();
+		}
+	}
+
+	public String getImagesDirectory() throws IOException, InterruptedException, SwapException, DAOException {
+		String pfad = getProcessDataDirectory() + "images" + File.separator;
+		if (!new File(pfad).exists())
+			new Helper().createMetaDirectory(pfad);
+		return pfad;
+	}
+
+	public String getProcessDataDirectory() throws IOException, InterruptedException, SwapException, DAOException {
+		String pfad = getProcessDataDirectoryIgnoreSwapping();
+
+		if (isSwappedOutGui()) {
+			ProcessSwapInTask pst = new ProcessSwapInTask();
+			pst.initialize(this);
+			pst.execute();
+			if (pst.getStatusProgress() == -1) {
+				if (!new File(pfad, "images").exists() && !new File(pfad, "meta.xml").exists())
+					throw new SwapException(pst.getStatusMessage());
+				else
+					setSwappedOutGui(false);
+				new ProzessDAO().save(this);
+			}
+		}
+		return pfad;
+	}
+
+	public String getOcrDirectory() throws SwapException, DAOException, IOException, InterruptedException {
+		return getProcessDataDirectory() + "ocr" + File.separator;
+	}
+
+	public String getTxtDirectory() throws SwapException, DAOException, IOException, InterruptedException {
+		return getOcrDirectory() + titel + "_txt" + File.separator;
+	}
+
+	public String getWordDirectory() throws SwapException, DAOException, IOException, InterruptedException {
+		return getOcrDirectory() + titel + "_wc" + File.separator;
+	}
+
+	public String getPdfDirectory() throws SwapException, DAOException, IOException, InterruptedException {
+		return getOcrDirectory() + titel + "_pdf" + File.separator;
+	}
+
+	public String getProcessDataDirectoryIgnoreSwapping() throws IOException, InterruptedException, SwapException, DAOException {
+		String pfad = help.getGoobiDataDirectory() + id.intValue() + File.separator;
+		pfad = pfad.replaceAll(" ", "__");
+		if (!new File(pfad).exists())
+			new Helper().createMetaDirectory(pfad);
+		return pfad;
+	}
+
+	/*
+	 * ##################################################### ##################################################### ## ## Helper ##
+	 * ##################################################### ####################################################
+	 */
+
+	public Projekt getProjekt() {
+		return projekt;
+	}
+
+	public void setProjekt(Projekt projekt) {
+		this.projekt = projekt;
+	}
+
+	public Regelsatz getRegelsatz() {
+		return regelsatz;
+	}
+
+	public void setRegelsatz(Regelsatz regelsatz) {
+		this.regelsatz = regelsatz;
+	}
+
+	public int getSchritteSize() {
+		if (schritte == null)
+			return 0;
+		else
+			return schritte.size();
+	}
+
+	public List<Schritt> getSchritteList() {
+		List<Schritt> temp = new ArrayList<Schritt>();
+		if (schritte != null)
+			temp.addAll(schritte);
+		return temp;
+	}
+
+	public int getHistorySize() {
+		if (history == null)
+			return 0;
+		else
+			return history.size();
+	}
+
+	public List<HistoryEvent> getHistoryList() {
+		List<HistoryEvent> temp = new ArrayList<HistoryEvent>();
+		if (history != null)
+			temp.addAll(history);
+		return temp;
+	}
+
+	public int getEigenschaftenSize() {
+		if (eigenschaften == null)
+			return 0;
+		else
+			return eigenschaften.size();
+	}
+
+	public List<Prozesseigenschaft> getEigenschaftenList() {
+		if (eigenschaften == null) {
+			return new ArrayList<Prozesseigenschaft>();
+		} else {
+			return new ArrayList<Prozesseigenschaft>(eigenschaften);
+		}
+	}
+
+	public int getWerkstueckeSize() {
+		if (werkstuecke == null)
+			return 0;
+		else
+			return werkstuecke.size();
+	}
+
+	public List<Werkstueck> getWerkstueckeList() {
+		if (werkstuecke == null)
+			return new ArrayList<Werkstueck>();
+		else
+			return new ArrayList<Werkstueck>(werkstuecke);
+	}
+
+	public int getVorlagenSize() {
+		if (vorlagen == null) {
+			vorlagen = new HashSet<Vorlage>();
+		}
+		return vorlagen.size();
+	}
+
+	public List<Vorlage> getVorlagenList() {
+		if (vorlagen == null) {
+			vorlagen = new HashSet<Vorlage>();
+		}
+		return new ArrayList<Vorlage>(vorlagen);
+	}
+
+	public Integer getSortHelperArticles() {
+		if (sortHelperArticles == null) {
+			sortHelperArticles = 0;
+		}
+		return sortHelperArticles;
+	}
+
+	public void setSortHelperArticles(Integer sortHelperArticles) {
+		this.sortHelperArticles = sortHelperArticles;
+	}
+
+	public Integer getSortHelperImages() {
+		if (sortHelperImages == null) {
+			sortHelperImages = 0;
+		}
+		return sortHelperImages;
+	}
+
+	public void setSortHelperImages(Integer sortHelperImages) {
+		this.sortHelperImages = sortHelperImages;
+	}
+
+	public Integer getSortHelperMetadata() {
+		if (sortHelperMetadata == null) {
+			sortHelperMetadata = 0;
+		}
+		return sortHelperMetadata;
+	}
+
+	public void setSortHelperMetadata(Integer sortHelperMetadata) {
+		this.sortHelperMetadata = sortHelperMetadata;
+	}
+
+	public Integer getSortHelperDocstructs() {
+		if (sortHelperDocstructs == null) {
+			sortHelperDocstructs = 0;
+		}
+		return sortHelperDocstructs;
+	}
+
+	public void setSortHelperDocstructs(Integer sortHelperDocstructs) {
+		this.sortHelperDocstructs = sortHelperDocstructs;
+	}
+
+	public boolean isInAuswahllisteAnzeigen() {
+		return inAuswahllisteAnzeigen;
+	}
+
+	public void setInAuswahllisteAnzeigen(boolean inAuswahllisteAnzeigen) {
+		this.inAuswahllisteAnzeigen = inAuswahllisteAnzeigen;
+	}
+
+	public boolean isPanelAusgeklappt() {
+		return panelAusgeklappt;
+	}
+
+	public void setPanelAusgeklappt(boolean panelAusgeklappt) {
+		this.panelAusgeklappt = panelAusgeklappt;
+	}
+
+	public Schritt getAktuellerSchritt() {
+		for (Schritt step : getSchritteList()) {
+			if (step.getBearbeitungsstatusEnum() == StepStatus.OPEN || step.getBearbeitungsstatusEnum() == StepStatus.INWORK)
+				return step;
+		}
+		return null;
+	}
+
+	public boolean isSelected() {
+		return (selected == null ? false : selected);
+	}
+
+	public void setSelected(boolean selected) {
+		this.selected = selected;
+	}
+
+	public Date getErstellungsdatum() {
+		return erstellungsdatum;
+	}
+
+	public void setErstellungsdatum(Date erstellungsdatum) {
+		this.erstellungsdatum = erstellungsdatum;
+	}
+
+	/*
+	 * Auswertung des Fortschritts
+	 */
+
+	// TODO: Remove three out of four methods
+
+	public String getFortschritt() {
+		int offen = 0;
+		int inBearbeitung = 0;
+		int abgeschlossen = 0;
+
+		for (Schritt step : schritte) {
+			if (step.getBearbeitungsstatusEnum() == StepStatus.DONE)
+				abgeschlossen++;
+			else if (step.getBearbeitungsstatusEnum() == StepStatus.LOCKED)
+				offen++;
+			else
+				inBearbeitung++;
+		}
+		double offen2 = 0;
+		double inBearbeitung2 = 0;
+		double abgeschlossen2 = 0;
+
+		if ((offen + inBearbeitung + abgeschlossen) == 0)
+			offen = 1;
+
+		offen2 = (offen * 100) / (double) (offen + inBearbeitung + abgeschlossen);
+		inBearbeitung2 = (inBearbeitung * 100) / (double) (offen + inBearbeitung + abgeschlossen);
+		abgeschlossen2 = 100 - offen2 - inBearbeitung2;
+		// (abgeschlossen * 100) / (offen + inBearbeitung + abgeschlossen);
+		java.text.DecimalFormat df = new java.text.DecimalFormat("#000");
+		return df.format(abgeschlossen2) + df.format(inBearbeitung2) + df.format(offen2);
+	}
+
+	public int getFortschritt1() {
+		int offen = 0;
+		int inBearbeitung = 0;
+		int abgeschlossen = 0;
+
+		for (Schritt step : schritte) {
+			if (step.getBearbeitungsstatusEnum() == StepStatus.DONE)
+				abgeschlossen++;
+			else if (step.getBearbeitungsstatusEnum() == StepStatus.LOCKED)
+				offen++;
+			else
+				inBearbeitung++;
+		}
+		if ((offen + inBearbeitung + abgeschlossen) == 0)
+			offen = 1;
+		return (offen * 100) / (offen + inBearbeitung + abgeschlossen);
+	}
+
+	public int getFortschritt2() {
+		int offen = 0;
+		int inBearbeitung = 0;
+		int abgeschlossen = 0;
+
+		for (Schritt step : schritte) {
+			if (step.getBearbeitungsstatusEnum() == StepStatus.DONE)
+				abgeschlossen++;
+			else if (step.getBearbeitungsstatusEnum() == StepStatus.LOCKED)
+				offen++;
+			else
+				inBearbeitung++;
+		}
+		if ((offen + inBearbeitung + abgeschlossen) == 0)
+			offen = 1;
+		return (inBearbeitung * 100) / (offen + inBearbeitung + abgeschlossen);
+	}
+
+	public int getFortschritt3() {
+		int offen = 0;
+		int inBearbeitung = 0;
+		int abgeschlossen = 0;
+
+		for (Schritt step : schritte) {
+			if (step.getBearbeitungsstatusEnum() == StepStatus.DONE)
+				abgeschlossen++;
+			else if (step.getBearbeitungsstatusEnum() == StepStatus.LOCKED)
+				offen++;
+			else
+				inBearbeitung++;
+		}
+		if ((offen + inBearbeitung + abgeschlossen) == 0)
+			offen = 1;
+		double offen2 = 0;
+		double inBearbeitung2 = 0;
+		double abgeschlossen2 = 0;
+
+		offen2 = (offen * 100) / (double) (offen + inBearbeitung + abgeschlossen);
+		inBearbeitung2 = (inBearbeitung * 100) / (double) (offen + inBearbeitung + abgeschlossen);
+		abgeschlossen2 = 100 - offen2 - inBearbeitung2;
+		return (int) abgeschlossen2;
+	}
+
+	/*
+	 * ##################################################### ##################################################### ## ## RDF-Datei ##
+	 * ##################################################### ####################################################
+	 */
+
+	public String getMetadataFilePath() throws IOException, InterruptedException, SwapException, DAOException {
+		return getProcessDataDirectory() + "meta.xml";
+	}
+
+	public String getTemplateFilePath() throws IOException, InterruptedException, SwapException, DAOException {
+		return getProcessDataDirectory() + "template.xml";
+	}
+
+	public String getFulltextFilePath() throws IOException, InterruptedException, SwapException, DAOException {
+		return getProcessDataDirectory() + "fulltext.xml";
+	}
+
+	public Fileformat readMetadataFile() throws ReadException, IOException, InterruptedException, PreferencesException, SwapException, DAOException,
+			WriteException {
+
+		if (! checkForMetadataFile()) {
+		    throw new IOException("Metadata file: " + getMetadataFilePath() + " not found!");
+		}
+
+		/* prüfen, welches Format die Metadaten haben (Mets, xstream oder rdf */
+		String type = MetadatenHelper.getMetaFileType(getMetadataFilePath());
+		myLogger.debug("current meta.xml file type for id " + getId() + ": " + type);
+		Fileformat ff = null;
+		if (type.equals("metsmods")) {
+			Helper.copyFile(new File(getMetadataFilePath()), new File(getProcessDataDirectory(), "meta.mets.xml"));
+			ff = new MetsModsImportExport(regelsatz.getPreferences());
+		} else if (type.equals("mets")) {
+			Helper.copyFile(new File(getMetadataFilePath()), new File(getProcessDataDirectory(), "meta.mets.xml"));
+			ff = new MetsMods(regelsatz.getPreferences());
+		} else if (type.equals("xstream")) {
+			Helper.copyFile(new File(getMetadataFilePath()), new File(getProcessDataDirectory(), "meta.xstream.xml"));
+			ff = new XStream(regelsatz.getPreferences());
+		} else {
+			Helper.copyFile(new File(getMetadataFilePath()), new File(getProcessDataDirectory(), "meta.rdf.xml"));
+			ff = new RDFFile(regelsatz.getPreferences());
+		}
+		ff.read(getMetadataFilePath());
+		return ff;
+	}
+
+	// backup of meta.xml
+	private void createBackupFile() throws IOException, InterruptedException, SwapException, DAOException {
+		int numberOfBackups = 0;
+		String format = "";
+
+		if (ConfigMain.getIntParameter("numberOfMetaBackups") != 0) {
+			numberOfBackups = ConfigMain.getIntParameter("numberOfMetaBackups");
+			format = ConfigMain.getParameter("formatOfMetaBackups");
+		}
+
+		if (format != null) {
+			myLogger.info("Option 'formatOfMetaBackups' is deprecated and will be ignored.");
+		}
+
+		if (numberOfBackups != 0) {
+			BackupFileRotation bfr = new BackupFileRotation();
+			bfr.setNumberOfBackups(numberOfBackups);
+			bfr.setFormat("meta.*\\.xml");
+			bfr.setProcessDataDirectory(getProcessDataDirectory());
+			bfr.performBackup();
+		} else {
+			myLogger.warn("No backup configured for meta data files.");
+		}
+	}
+
+	private boolean checkForMetadataFile() throws IOException, InterruptedException, SwapException, DAOException, WriteException, PreferencesException {
+		boolean result = true;
+		File f = new File(getMetadataFilePath());
+
+		if (!f.exists()) {
+			String errorMessage = Helper.getTranslation("metadataFileNotFound") + " " + f.getAbsolutePath();
+			myLogger.warn(errorMessage);
+			Helper.setFehlerMeldung(errorMessage);
+			result = false;
+		}
+
+		return result;
+	}
+
+	private String getTemporaryMetadataFileName(String fileName) {
+		File temporaryFile = new File(fileName);
+		String directoryPath = temporaryFile.getParentFile().getPath();
+		String temporaryFileName = TEMPORARY_FILENAME_PREFIX + temporaryFile.getName();
+
+		return directoryPath + File.separator + temporaryFileName;
+	}
+
+	private void removePrefixFromRelatedMetsAnchorFileFor(String temporaryMetadataFilename) {
+		File temporaryFile = new File(temporaryMetadataFilename);
+		File temporaryAnchorFile;
+
+		String directoryPath = temporaryFile.getParentFile().getPath();
+		String temporaryAnchorFileName = temporaryFile.getName().replace("meta.xml", "meta_anchor.xml");
+
+		temporaryAnchorFile = new File(directoryPath + File.separator + temporaryAnchorFileName);
+
+		if (temporaryAnchorFile.exists()) {
+			String anchorFileName = temporaryAnchorFileName.replace(TEMPORARY_FILENAME_PREFIX, "");
+
+			temporaryAnchorFileName = directoryPath + File.separator + temporaryAnchorFileName;
+			anchorFileName = directoryPath + File.separator + anchorFileName;
+
+			FilesystemHelper.renameFile(temporaryAnchorFileName, anchorFileName);
+		}
+	}
+
+	public void writeMetadataFile(Fileformat gdzfile) throws IOException, InterruptedException, SwapException, DAOException, WriteException,
+			PreferencesException {
+		Fileformat ff;
+		String metadataFileName;
+		String temporaryMetadataFileName;
+		boolean writeResult;
+
+		switch (MetadataFormat.findFileFormatsHelperByName(projekt.getFileFormatInternal())) {
+		case METS:
+			ff = new MetsMods(regelsatz.getPreferences());
+			break;
+
+		case RDF:
+			ff = new RDFFile(regelsatz.getPreferences());
+			break;
+
+		default:
+			ff = new XStream(regelsatz.getPreferences());
+			break;
+		}
+
+		metadataFileName = getMetadataFilePath();
+		temporaryMetadataFileName = getTemporaryMetadataFileName(metadataFileName);
+
+		ff.setDigitalDocument(gdzfile.getDigitalDocument());
+		writeResult = ff.write(temporaryMetadataFileName);
+		if (writeResult) {
+			createBackupFile();
+			FilesystemHelper.renameFile(temporaryMetadataFileName, metadataFileName);
+			removePrefixFromRelatedMetsAnchorFileFor(temporaryMetadataFileName);
+		}
+	}
+
+	public void writeMetadataAsTemplateFile(Fileformat inFile) throws IOException, InterruptedException, SwapException, DAOException, WriteException,
+			PreferencesException {
+		inFile.write(getTemplateFilePath());
+	}
+
+	public Fileformat readMetadataAsTemplateFile() throws ReadException, IOException, InterruptedException, PreferencesException, SwapException,
+			DAOException {
+		if (new File(getTemplateFilePath()).exists()) {
+			Fileformat ff = null;
+			String type = MetadatenHelper.getMetaFileType(getTemplateFilePath());
+			myLogger.debug("current template.xml file type: " + type);
+			if (type.equals("mets")) {
+				ff = new MetsMods(regelsatz.getPreferences());
+			} else if (type.equals("xstream")) {
+				ff = new XStream(regelsatz.getPreferences());
+			} else {
+				ff = new RDFFile(regelsatz.getPreferences());
+			}
+			ff.read(getTemplateFilePath());
+			return ff;
+		} else
+			throw new IOException("File does not exist: " + getTemplateFilePath());
+	}
+
+	/**
+	 * prüfen, ob der Vorgang Schritte enthält, die keinem Benutzer und keiner Benutzergruppe zugewiesen ist
+	 * ================================================================
+	 */
+	public boolean isContainsUnreachableSteps() {
+		for (Schritt s : getSchritteList()) {
+			if (s.getBenutzergruppenSize() == 0 && s.getBenutzerSize() == 0)
+				return true;
+		}
+		return false;
+	}
+
+	/**
+	 * check if there is one task in edit mode, where the user has the rights to write to image folder
+	 * ================================================================
+	 */
+	public boolean isImageFolderInUse() {
+		for (Schritt s : getSchritteList()) {
+			if (s.getBearbeitungsstatusEnum() == StepStatus.INWORK && s.isTypImagesSchreiben()) {
+				return true;
+			}
+		}
+		return false;
+	}
+
+	/**
+	 * get user of task in edit mode with rights to write to image folder ================================================================
+	 */
+	public Benutzer getImageFolderInUseUser() {
+		for (Schritt s : getSchritteList()) {
+			if (s.getBearbeitungsstatusEnum() == StepStatus.INWORK && s.isTypImagesSchreiben()) {
+				return s.getBearbeitungsbenutzer();
+			}
+		}
+		return null;
+	}
+
+	/**
+	 * here differet Getters and Setters for the same value, because Hibernate does not like bit-Fields with null Values (thats why Boolean) and
+	 * MyFaces seams not to like Boolean (thats why boolean for the GUI) ================================================================
+	 */
+	public Boolean isSwappedOutHibernate() {
+		return swappedOut;
+	}
+
+	public void setSwappedOutHibernate(Boolean inSwappedOut) {
+		swappedOut = inSwappedOut;
+	}
+
+	public boolean isSwappedOutGui() {
+		if (swappedOut == null)
+			swappedOut = false;
+		return swappedOut;
+	}
+
+	public void setSwappedOutGui(boolean inSwappedOut) {
+		swappedOut = inSwappedOut;
+	}
+
+	public String getWikifield() {
+		return wikifield;
+	}
+
+	public void setWikifield(String wikifield) {
+		this.wikifield = wikifield;
+	}
+
+	public Status getStatus() {
+		return Status.getProcessStatus(this);
+	}
+
+	public List<IGoobiProperty> getProperties() {
+		List<IGoobiProperty> returnlist = new ArrayList<IGoobiProperty>();
+		returnlist.addAll(getEigenschaftenList());
+
+		return returnlist;
+	}
+
+	public void addProperty(IGoobiProperty toAdd) {
+		eigenschaften.add((Prozesseigenschaft) toAdd);
+	}
+
+	public void removeProperty(IGoobiProperty toRemove) {
+		getEigenschaften().remove(toRemove);
+		toRemove.setOwningEntity(null);
+	}
+
+	/**
+	 * 
+	 * @return instance of {@link DisplayPropertyList}
+	 */
+
+	public DisplayPropertyList getDisplayProperties() {
+		if (displayProperties == null) {
+			displayProperties = new DisplayPropertyList(this);
+		}
+		return displayProperties;
+	}
+
+	public void refreshProperties() {
+		displayProperties = null;
+	}
+
+	public String downloadDocket() {
+		myLogger.debug("generate run note for process " + id);
+		String rootpath = ConfigMain.getParameter("xsltFolder");
+		File xsltfile = new File(rootpath, "docket.xsl");
+		FacesContext facesContext = FacesContext.getCurrentInstance();
+		if (!facesContext.getResponseComplete()) {
+			HttpServletResponse response = (HttpServletResponse) facesContext.getExternalContext().getResponse();
+			String fileName = titel + ".pdf";
+			ServletContext servletContext = (ServletContext) facesContext.getExternalContext().getContext();
+			String contentType = servletContext.getMimeType(fileName);
+			response.setContentType(contentType);
+			response.setHeader("Content-Disposition", "attachment;filename=\"" + fileName + "\"");
+
+			// write run note to servlet output stream
+			try {
+				ServletOutputStream out = response.getOutputStream();
+				ExportDocket ern = new ExportDocket();
+				ern.startExport(this, out, xsltfile.getAbsolutePath());
+				out.flush();
+			} catch (IOException e) {
+				myLogger.error("IOException while exporting run note", e);
+			}
+
+			facesContext.responseComplete();
+		}
+		return "";
+	}
+}