/*
 * This file is part of the Goobi Application - a Workflow tool for the support of
 * mass digitization.
 *
 * Visit the websites for more information.
 *     - http://gdz.sub.uni-goettingen.de
 *     - http://www.goobi.org
 *     - http://launchpad.net/goobi-production
 *
 * This program is free software; you can redistribute it and/or modify it under
 * the terms of the GNU General Public License as published by the Free Software
 * Foundation; either version 2 of the License, or (at your option) any later
 * version.
 *
 * This program is distributed in the hope that it will be useful, but WITHOUT ANY
 * WARRANTY; without even the implied warranty of MERCHANTABILITY or FITNESS FOR A
 * PARTICULAR PURPOSE. See the GNU General Public License for more details. You
 * should have received a copy of the GNU General Public License along with this
 * program; if not, write to the Free Software Foundation, Inc., 59 Temple Place,
 * Suite 330, Boston, MA 02111-1307 USA
 */

package de.sub.goobi.forms;

//TODO: Move Parts of this into a authentification API

import de.sub.goobi.beans.Benutzer;
import de.sub.goobi.beans.Benutzergruppe;
import de.sub.goobi.config.ConfigMain;
import de.sub.goobi.helper.Helper;
import de.sub.goobi.helper.exceptions.DAOException;
import de.sub.goobi.helper.ldap.Ldap;
import de.sub.goobi.metadaten.MetadatenSperrung;
import de.sub.goobi.persistence.BenutzerDAO;

import javax.faces.context.FacesContext;
import javax.servlet.http.HttpSession;
import java.io.File;
import java.io.FilenameFilter;
import java.security.NoSuchAlgorithmException;
import java.util.Iterator;
import java.util.List;

public class LoginForm {
	private String login;
	private String passwort;
	private Benutzer myBenutzer;
	private Benutzer tempBenutzer;
	private boolean schonEingeloggt = false;
	private String passwortAendernAlt;
	private String passwortAendernNeu1;
	private String passwortAendernNeu2;

	public String Ausloggen() {
		if (myBenutzer != null)
			new MetadatenSperrung().alleBenutzerSperrungenAufheben(myBenutzer.getId());
		myBenutzer = null;
		schonEingeloggt = false;
		SessionForm temp = (SessionForm) Helper.getManagedBeanValue("#{SessionForm}");
		HttpSession mySession = (HttpSession) FacesContext.getCurrentInstance().getExternalContext().getSession(false);
		temp.sessionBenutzerAktualisieren(mySession, myBenutzer);
		if (mySession != null) {
			mySession.invalidate();
		}
		return "newMain";
	}

	public String Einloggen() {
		AlteBilderAufraeumen();
		myBenutzer = null;
		/* ohne Login gleich abbrechen */
		if (login == null) {
			Helper.setFehlerMeldung("login", "", Helper.getTranslation("wrongLogin"));
		} else {

<<<<<<< HEAD
=======
					}
				} else {
					Helper.setFehlerMeldung("login", "", Helper.getTranslation("wrongLogin"));
				}
				return "";
			}
>>>>>>> 60e5a765
			/* prüfen, ob schon ein Benutzer mit dem Login existiert */
			// TODO: Use generics.
			List<Benutzer> treffer;
			try {
				// TODO: Try to avoid SQL
				treffer = new BenutzerDAO().search("from Benutzer where login=?", login);
			} catch (DAOException e) {
				Helper.setFehlerMeldung("could not read database", e.getMessage());
				return "";
			}
			if (treffer != null && treffer.size() > 0) {
				/* Login vorhanden, nun passwort prüfen */
				Benutzer b = treffer.get(0);
				/* wenn der Benutzer auf inaktiv gesetzt (z.B. arbeitet er nicht mehr hier) wurde, jetzt Meldung anzeigen */
				if (!b.isIstAktiv()) {
					Helper.setFehlerMeldung("login", "", "login inactiv");
					return "";
				}
				/* wenn passwort auch richtig ist, den benutzer übernehmen */
				if (b.istPasswortKorrekt(passwort)) {
					/* jetzt prüfen, ob dieser Benutzer schon in einer anderen Session eingeloggt ist */
					SessionForm temp = (SessionForm) Helper.getManagedBeanValue("#{SessionForm}");
					HttpSession mySession = (HttpSession) FacesContext.getCurrentInstance().getExternalContext().getSession(false);
					if (!temp.BenutzerInAndererSessionAktiv(mySession, b)) {
						/* in der Session den Login speichern */
						temp.sessionBenutzerAktualisieren(mySession, b);
						myBenutzer = b;
					} else {
						schonEingeloggt = true;
						tempBenutzer = b;
					}
				} else
					Helper.setFehlerMeldung("passwort", "", "wrong password");
			} else {
				/* Login nicht vorhanden, also auch keine Passwortprüfung */
				Helper.setFehlerMeldung("login", "", Helper.getTranslation("wrongLogin"));
			}
		}
		// checking if saved css stylesheet is available, if not replace it by something available
		if (myBenutzer != null) {
			String tempCss = myBenutzer.getCss();
			String newCss = new HelperForm().getCssLinkIfExists(tempCss);
			myBenutzer.setCss(newCss);
			return "";
		}
		return "";
	}

	public String NochmalEinloggen() {
		SessionForm temp = (SessionForm) Helper.getManagedBeanValue("#{SessionForm}");
		HttpSession mySession = (HttpSession) FacesContext.getCurrentInstance().getExternalContext().getSession(false);
		/* in der Session den Login speichern */
		temp.sessionBenutzerAktualisieren(mySession, tempBenutzer);
		myBenutzer = tempBenutzer;
		schonEingeloggt = false;
		return "";
	}

	public String EigeneAlteSessionsAufraeumen() {
		SessionForm temp = (SessionForm) Helper.getManagedBeanValue("#{SessionForm}");
		HttpSession mySession = (HttpSession) FacesContext.getCurrentInstance().getExternalContext().getSession(false);
		temp.alteSessionsDesSelbenBenutzersAufraeumen(mySession, tempBenutzer);
		/* in der Session den Login speichern */
		temp.sessionBenutzerAktualisieren(mySession, tempBenutzer);
		myBenutzer = tempBenutzer;
		schonEingeloggt = false;
		return "";
	}

	public String EinloggenAls() {
		if (getMaximaleBerechtigung() != 1)
			return "newMain";
		myBenutzer = null;
		Integer LoginID = Integer.valueOf(Helper.getRequestParameter("ID"));
		try {
			myBenutzer = new BenutzerDAO().get(LoginID);
			/* in der Session den Login speichern */
			SessionForm temp = (SessionForm) Helper.getManagedBeanValue("#{SessionForm}");
			temp.sessionBenutzerAktualisieren((HttpSession) FacesContext.getCurrentInstance().getExternalContext().getSession(false), myBenutzer);
		} catch (DAOException e) {
			Helper.setFehlerMeldung("could not read database", e.getMessage());
			return "";
		}
		return "newMain";
	}

	/*
	 * ##################################################### ##################################################### ## ## änderung des Passworts ##
	 * ##################################################### ####################################################
	 */

	/**
	 * Bearbeitungsvorgang abbrechen
	 */
	public String PasswortAendernAbbrechen() {
		return "newMain";
	}

	/**
	 * neues Passwort übernehmen
	 */
	public String PasswortAendernSpeichern() {
		/* ist das aktuelle Passwort korrekt angegeben ? */
		if (!myBenutzer.istPasswortKorrekt(passwortAendernAlt)) {
			Helper.setFehlerMeldung("passwortform:passwortAendernAlt", "", Helper.getTranslation("aktuellesPasswortFalsch"));
		} else {
			/* ist das neue Passwort beide Male gleich angegeben? */
			if (!passwortAendernNeu1.equals(passwortAendernNeu2)) {
				Helper.setFehlerMeldung("passwortform:passwortAendernNeu1", "", Helper.getTranslation("neuesPasswortNichtGleich"));
			} else {
				try {
					/* wenn alles korrekt, dann jetzt speichern */
					Ldap myLdap = new Ldap();
					myLdap.changeUserPassword(myBenutzer, passwortAendernAlt, passwortAendernNeu1);
					Benutzer temp = new BenutzerDAO().get(myBenutzer.getId());
					temp.setPasswortCrypt(passwortAendernNeu1);
					new BenutzerDAO().save(temp);
					myBenutzer = temp;

					Helper.setMeldung(null, "", Helper.getTranslation("passwortGeaendert"));
				} catch (DAOException e) {
					Helper.setFehlerMeldung("could not save", e.getMessage());
				} catch (NoSuchAlgorithmException e) {
					Helper.setFehlerMeldung("ldap errror", e.getMessage());
				}
			}
		}
		return "";
	}

	/**
	 * Benutzerkonfiguration speichern
	 */
	public String BenutzerkonfigurationSpeichern() {
		try {
			Benutzer temp = new BenutzerDAO().get(myBenutzer.getId());
			temp.setTabellengroesse(myBenutzer.getTabellengroesse());
			temp.setMetadatenSprache(myBenutzer.getMetadatenSprache());
			temp.setConfVorgangsdatumAnzeigen(myBenutzer.isConfVorgangsdatumAnzeigen());
			new BenutzerDAO().save(temp);
			myBenutzer = temp;
			Helper.setMeldung(null, "", Helper.getTranslation("configurationChanged"));
		} catch (DAOException e) {
			Helper.setFehlerMeldung("could not save", e.getMessage());
		}
		return "";
	}

	private void AlteBilderAufraeumen() {
		/* Pages-Verzeichnis mit den temporären Images ermitteln */
		String myPfad = ConfigMain.getTempImagesPathAsCompleteDirectory();

		/* Verzeichnis einlesen */
		FilenameFilter filter = new FilenameFilter() {
			public boolean accept(File dir, String name) {
				return name.endsWith(".png");
			}
		};
		File dir = new File(myPfad);
		String[] dateien = dir.list(filter);

		/* alle Dateien durchlaufen und die alten löschen */
		if (dateien != null) {
			for (String aDateien : dateien) {
				File file = new File(myPfad + aDateien);
				if ((System.currentTimeMillis() - file.lastModified()) > 7200000) {
					file.delete();
				}
			}
		}
	}

	/*
	 * ##################################################### ##################################################### ## ## Getter und Setter ##
	 * ##################################################### ####################################################
	 */

	public String getLogin() {
		return login;
	}

	public void setLogin(String login) {
		if (this.login != null && !this.login.equals(login))
			schonEingeloggt = false;
		this.login = login;
	}

	public String getPasswort() {
		return passwort;
	}

	public void setPasswort(String passwort) {
		this.passwort = passwort;
	}

	public Benutzer getMyBenutzer() {
		return myBenutzer;
	}

	public void setMyBenutzer(Benutzer myClass) {
		this.myBenutzer = myClass;
	}

	public int getMaximaleBerechtigung() {
		int rueckgabe = 0;
		if (myBenutzer != null) {
			for (Benutzergruppe element : myBenutzer.getBenutzergruppen()) {
				if ((rueckgabe == 0) || (element.getBerechtigung() < rueckgabe))
					rueckgabe = element.getBerechtigung();
			}
		}
		return rueckgabe;
	}

	public String getPasswortAendernAlt() {
		return passwortAendernAlt;
	}

	public void setPasswortAendernAlt(String passwortAendernAlt) {
		this.passwortAendernAlt = passwortAendernAlt;
	}

	public String getPasswortAendernNeu1() {
		return passwortAendernNeu1;
	}

	public void setPasswortAendernNeu1(String passwortAendernNeu1) {
		this.passwortAendernNeu1 = passwortAendernNeu1;
	}

	public String getPasswortAendernNeu2() {
		return passwortAendernNeu2;
	}

	public void setPasswortAendernNeu2(String passwortAendernNeu2) {
		this.passwortAendernNeu2 = passwortAendernNeu2;
	}

	public boolean isSchonEingeloggt() {
		return schonEingeloggt;
	}

}
<|MERGE_RESOLUTION|>--- conflicted
+++ resolved
@@ -1,327 +1,318 @@
-/*
- * This file is part of the Goobi Application - a Workflow tool for the support of
- * mass digitization.
- *
- * Visit the websites for more information.
- *     - http://gdz.sub.uni-goettingen.de
- *     - http://www.goobi.org
- *     - http://launchpad.net/goobi-production
- *
- * This program is free software; you can redistribute it and/or modify it under
- * the terms of the GNU General Public License as published by the Free Software
- * Foundation; either version 2 of the License, or (at your option) any later
- * version.
- *
- * This program is distributed in the hope that it will be useful, but WITHOUT ANY
- * WARRANTY; without even the implied warranty of MERCHANTABILITY or FITNESS FOR A
- * PARTICULAR PURPOSE. See the GNU General Public License for more details. You
- * should have received a copy of the GNU General Public License along with this
- * program; if not, write to the Free Software Foundation, Inc., 59 Temple Place,
- * Suite 330, Boston, MA 02111-1307 USA
- */
-
-package de.sub.goobi.forms;
-
-//TODO: Move Parts of this into a authentification API
-
-import de.sub.goobi.beans.Benutzer;
-import de.sub.goobi.beans.Benutzergruppe;
-import de.sub.goobi.config.ConfigMain;
-import de.sub.goobi.helper.Helper;
-import de.sub.goobi.helper.exceptions.DAOException;
-import de.sub.goobi.helper.ldap.Ldap;
-import de.sub.goobi.metadaten.MetadatenSperrung;
-import de.sub.goobi.persistence.BenutzerDAO;
-
-import javax.faces.context.FacesContext;
-import javax.servlet.http.HttpSession;
-import java.io.File;
-import java.io.FilenameFilter;
-import java.security.NoSuchAlgorithmException;
-import java.util.Iterator;
-import java.util.List;
-
-public class LoginForm {
-	private String login;
-	private String passwort;
-	private Benutzer myBenutzer;
-	private Benutzer tempBenutzer;
-	private boolean schonEingeloggt = false;
-	private String passwortAendernAlt;
-	private String passwortAendernNeu1;
-	private String passwortAendernNeu2;
-
-	public String Ausloggen() {
-		if (myBenutzer != null)
-			new MetadatenSperrung().alleBenutzerSperrungenAufheben(myBenutzer.getId());
-		myBenutzer = null;
-		schonEingeloggt = false;
-		SessionForm temp = (SessionForm) Helper.getManagedBeanValue("#{SessionForm}");
-		HttpSession mySession = (HttpSession) FacesContext.getCurrentInstance().getExternalContext().getSession(false);
-		temp.sessionBenutzerAktualisieren(mySession, myBenutzer);
-		if (mySession != null) {
-			mySession.invalidate();
-		}
-		return "newMain";
-	}
-
-	public String Einloggen() {
-		AlteBilderAufraeumen();
-		myBenutzer = null;
-		/* ohne Login gleich abbrechen */
-		if (login == null) {
-			Helper.setFehlerMeldung("login", "", Helper.getTranslation("wrongLogin"));
-		} else {
-
-<<<<<<< HEAD
-=======
-					}
-				} else {
-					Helper.setFehlerMeldung("login", "", Helper.getTranslation("wrongLogin"));
-				}
-				return "";
-			}
->>>>>>> 60e5a765
-			/* prüfen, ob schon ein Benutzer mit dem Login existiert */
-			// TODO: Use generics.
-			List<Benutzer> treffer;
-			try {
-				// TODO: Try to avoid SQL
-				treffer = new BenutzerDAO().search("from Benutzer where login=?", login);
-			} catch (DAOException e) {
-				Helper.setFehlerMeldung("could not read database", e.getMessage());
-				return "";
-			}
-			if (treffer != null && treffer.size() > 0) {
-				/* Login vorhanden, nun passwort prüfen */
-				Benutzer b = treffer.get(0);
-				/* wenn der Benutzer auf inaktiv gesetzt (z.B. arbeitet er nicht mehr hier) wurde, jetzt Meldung anzeigen */
-				if (!b.isIstAktiv()) {
-					Helper.setFehlerMeldung("login", "", "login inactiv");
-					return "";
-				}
-				/* wenn passwort auch richtig ist, den benutzer übernehmen */
-				if (b.istPasswortKorrekt(passwort)) {
-					/* jetzt prüfen, ob dieser Benutzer schon in einer anderen Session eingeloggt ist */
-					SessionForm temp = (SessionForm) Helper.getManagedBeanValue("#{SessionForm}");
-					HttpSession mySession = (HttpSession) FacesContext.getCurrentInstance().getExternalContext().getSession(false);
-					if (!temp.BenutzerInAndererSessionAktiv(mySession, b)) {
-						/* in der Session den Login speichern */
-						temp.sessionBenutzerAktualisieren(mySession, b);
-						myBenutzer = b;
-					} else {
-						schonEingeloggt = true;
-						tempBenutzer = b;
-					}
-				} else
-					Helper.setFehlerMeldung("passwort", "", "wrong password");
-			} else {
-				/* Login nicht vorhanden, also auch keine Passwortprüfung */
-				Helper.setFehlerMeldung("login", "", Helper.getTranslation("wrongLogin"));
-			}
-		}
-		// checking if saved css stylesheet is available, if not replace it by something available
-		if (myBenutzer != null) {
-			String tempCss = myBenutzer.getCss();
-			String newCss = new HelperForm().getCssLinkIfExists(tempCss);
-			myBenutzer.setCss(newCss);
-			return "";
-		}
-		return "";
-	}
-
-	public String NochmalEinloggen() {
-		SessionForm temp = (SessionForm) Helper.getManagedBeanValue("#{SessionForm}");
-		HttpSession mySession = (HttpSession) FacesContext.getCurrentInstance().getExternalContext().getSession(false);
-		/* in der Session den Login speichern */
-		temp.sessionBenutzerAktualisieren(mySession, tempBenutzer);
-		myBenutzer = tempBenutzer;
-		schonEingeloggt = false;
-		return "";
-	}
-
-	public String EigeneAlteSessionsAufraeumen() {
-		SessionForm temp = (SessionForm) Helper.getManagedBeanValue("#{SessionForm}");
-		HttpSession mySession = (HttpSession) FacesContext.getCurrentInstance().getExternalContext().getSession(false);
-		temp.alteSessionsDesSelbenBenutzersAufraeumen(mySession, tempBenutzer);
-		/* in der Session den Login speichern */
-		temp.sessionBenutzerAktualisieren(mySession, tempBenutzer);
-		myBenutzer = tempBenutzer;
-		schonEingeloggt = false;
-		return "";
-	}
-
-	public String EinloggenAls() {
-		if (getMaximaleBerechtigung() != 1)
-			return "newMain";
-		myBenutzer = null;
-		Integer LoginID = Integer.valueOf(Helper.getRequestParameter("ID"));
-		try {
-			myBenutzer = new BenutzerDAO().get(LoginID);
-			/* in der Session den Login speichern */
-			SessionForm temp = (SessionForm) Helper.getManagedBeanValue("#{SessionForm}");
-			temp.sessionBenutzerAktualisieren((HttpSession) FacesContext.getCurrentInstance().getExternalContext().getSession(false), myBenutzer);
-		} catch (DAOException e) {
-			Helper.setFehlerMeldung("could not read database", e.getMessage());
-			return "";
-		}
-		return "newMain";
-	}
-
-	/*
-	 * ##################################################### ##################################################### ## ## änderung des Passworts ##
-	 * ##################################################### ####################################################
-	 */
-
-	/**
-	 * Bearbeitungsvorgang abbrechen
-	 */
-	public String PasswortAendernAbbrechen() {
-		return "newMain";
-	}
-
-	/**
-	 * neues Passwort übernehmen
-	 */
-	public String PasswortAendernSpeichern() {
-		/* ist das aktuelle Passwort korrekt angegeben ? */
-		if (!myBenutzer.istPasswortKorrekt(passwortAendernAlt)) {
-			Helper.setFehlerMeldung("passwortform:passwortAendernAlt", "", Helper.getTranslation("aktuellesPasswortFalsch"));
-		} else {
-			/* ist das neue Passwort beide Male gleich angegeben? */
-			if (!passwortAendernNeu1.equals(passwortAendernNeu2)) {
-				Helper.setFehlerMeldung("passwortform:passwortAendernNeu1", "", Helper.getTranslation("neuesPasswortNichtGleich"));
-			} else {
-				try {
-					/* wenn alles korrekt, dann jetzt speichern */
-					Ldap myLdap = new Ldap();
-					myLdap.changeUserPassword(myBenutzer, passwortAendernAlt, passwortAendernNeu1);
-					Benutzer temp = new BenutzerDAO().get(myBenutzer.getId());
-					temp.setPasswortCrypt(passwortAendernNeu1);
-					new BenutzerDAO().save(temp);
-					myBenutzer = temp;
-
-					Helper.setMeldung(null, "", Helper.getTranslation("passwortGeaendert"));
-				} catch (DAOException e) {
-					Helper.setFehlerMeldung("could not save", e.getMessage());
-				} catch (NoSuchAlgorithmException e) {
-					Helper.setFehlerMeldung("ldap errror", e.getMessage());
-				}
-			}
-		}
-		return "";
-	}
-
-	/**
-	 * Benutzerkonfiguration speichern
-	 */
-	public String BenutzerkonfigurationSpeichern() {
-		try {
-			Benutzer temp = new BenutzerDAO().get(myBenutzer.getId());
-			temp.setTabellengroesse(myBenutzer.getTabellengroesse());
-			temp.setMetadatenSprache(myBenutzer.getMetadatenSprache());
-			temp.setConfVorgangsdatumAnzeigen(myBenutzer.isConfVorgangsdatumAnzeigen());
-			new BenutzerDAO().save(temp);
-			myBenutzer = temp;
-			Helper.setMeldung(null, "", Helper.getTranslation("configurationChanged"));
-		} catch (DAOException e) {
-			Helper.setFehlerMeldung("could not save", e.getMessage());
-		}
-		return "";
-	}
-
-	private void AlteBilderAufraeumen() {
-		/* Pages-Verzeichnis mit den temporären Images ermitteln */
-		String myPfad = ConfigMain.getTempImagesPathAsCompleteDirectory();
-
-		/* Verzeichnis einlesen */
-		FilenameFilter filter = new FilenameFilter() {
-			public boolean accept(File dir, String name) {
-				return name.endsWith(".png");
-			}
-		};
-		File dir = new File(myPfad);
-		String[] dateien = dir.list(filter);
-
-		/* alle Dateien durchlaufen und die alten löschen */
-		if (dateien != null) {
-			for (String aDateien : dateien) {
-				File file = new File(myPfad + aDateien);
-				if ((System.currentTimeMillis() - file.lastModified()) > 7200000) {
-					file.delete();
-				}
-			}
-		}
-	}
-
-	/*
-	 * ##################################################### ##################################################### ## ## Getter und Setter ##
-	 * ##################################################### ####################################################
-	 */
-
-	public String getLogin() {
-		return login;
-	}
-
-	public void setLogin(String login) {
-		if (this.login != null && !this.login.equals(login))
-			schonEingeloggt = false;
-		this.login = login;
-	}
-
-	public String getPasswort() {
-		return passwort;
-	}
-
-	public void setPasswort(String passwort) {
-		this.passwort = passwort;
-	}
-
-	public Benutzer getMyBenutzer() {
-		return myBenutzer;
-	}
-
-	public void setMyBenutzer(Benutzer myClass) {
-		this.myBenutzer = myClass;
-	}
-
-	public int getMaximaleBerechtigung() {
-		int rueckgabe = 0;
-		if (myBenutzer != null) {
-			for (Benutzergruppe element : myBenutzer.getBenutzergruppen()) {
-				if ((rueckgabe == 0) || (element.getBerechtigung() < rueckgabe))
-					rueckgabe = element.getBerechtigung();
-			}
-		}
-		return rueckgabe;
-	}
-
-	public String getPasswortAendernAlt() {
-		return passwortAendernAlt;
-	}
-
-	public void setPasswortAendernAlt(String passwortAendernAlt) {
-		this.passwortAendernAlt = passwortAendernAlt;
-	}
-
-	public String getPasswortAendernNeu1() {
-		return passwortAendernNeu1;
-	}
-
-	public void setPasswortAendernNeu1(String passwortAendernNeu1) {
-		this.passwortAendernNeu1 = passwortAendernNeu1;
-	}
-
-	public String getPasswortAendernNeu2() {
-		return passwortAendernNeu2;
-	}
-
-	public void setPasswortAendernNeu2(String passwortAendernNeu2) {
-		this.passwortAendernNeu2 = passwortAendernNeu2;
-	}
-
-	public boolean isSchonEingeloggt() {
-		return schonEingeloggt;
-	}
-
-}
+/*
+ * This file is part of the Goobi Application - a Workflow tool for the support of
+ * mass digitization.
+ *
+ * Visit the websites for more information.
+ *     - http://gdz.sub.uni-goettingen.de
+ *     - http://www.goobi.org
+ *     - http://launchpad.net/goobi-production
+ *
+ * This program is free software; you can redistribute it and/or modify it under
+ * the terms of the GNU General Public License as published by the Free Software
+ * Foundation; either version 2 of the License, or (at your option) any later
+ * version.
+ *
+ * This program is distributed in the hope that it will be useful, but WITHOUT ANY
+ * WARRANTY; without even the implied warranty of MERCHANTABILITY or FITNESS FOR A
+ * PARTICULAR PURPOSE. See the GNU General Public License for more details. You
+ * should have received a copy of the GNU General Public License along with this
+ * program; if not, write to the Free Software Foundation, Inc., 59 Temple Place,
+ * Suite 330, Boston, MA 02111-1307 USA
+ */
+
+package de.sub.goobi.forms;
+
+//TODO: Move Parts of this into a authentification API
+
+import de.sub.goobi.beans.Benutzer;
+import de.sub.goobi.beans.Benutzergruppe;
+import de.sub.goobi.config.ConfigMain;
+import de.sub.goobi.helper.Helper;
+import de.sub.goobi.helper.exceptions.DAOException;
+import de.sub.goobi.helper.ldap.Ldap;
+import de.sub.goobi.metadaten.MetadatenSperrung;
+import de.sub.goobi.persistence.BenutzerDAO;
+
+import javax.faces.context.FacesContext;
+import javax.servlet.http.HttpSession;
+import java.io.File;
+import java.io.FilenameFilter;
+import java.security.NoSuchAlgorithmException;
+import java.util.Iterator;
+import java.util.List;
+
+public class LoginForm {
+	private String login;
+	private String passwort;
+	private Benutzer myBenutzer;
+	private Benutzer tempBenutzer;
+	private boolean schonEingeloggt = false;
+	private String passwortAendernAlt;
+	private String passwortAendernNeu1;
+	private String passwortAendernNeu2;
+
+	public String Ausloggen() {
+		if (myBenutzer != null)
+			new MetadatenSperrung().alleBenutzerSperrungenAufheben(myBenutzer.getId());
+		myBenutzer = null;
+		schonEingeloggt = false;
+		SessionForm temp = (SessionForm) Helper.getManagedBeanValue("#{SessionForm}");
+		HttpSession mySession = (HttpSession) FacesContext.getCurrentInstance().getExternalContext().getSession(false);
+		temp.sessionBenutzerAktualisieren(mySession, myBenutzer);
+		if (mySession != null) {
+			mySession.invalidate();
+		}
+		return "newMain";
+	}
+
+	public String Einloggen() {
+		AlteBilderAufraeumen();
+		myBenutzer = null;
+		/* ohne Login gleich abbrechen */
+		if (login == null) {
+			Helper.setFehlerMeldung("login", "", Helper.getTranslation("wrongLogin"));
+		} else {
+
+			/* prüfen, ob schon ein Benutzer mit dem Login existiert */
+			// TODO: Use generics.
+			List<Benutzer> treffer;
+			try {
+				// TODO: Try to avoid SQL
+				treffer = new BenutzerDAO().search("from Benutzer where login=?", login);
+			} catch (DAOException e) {
+				Helper.setFehlerMeldung("could not read database", e.getMessage());
+				return "";
+			}
+			if (treffer != null && treffer.size() > 0) {
+				/* Login vorhanden, nun passwort prüfen */
+				Benutzer b = treffer.get(0);
+				/* wenn der Benutzer auf inaktiv gesetzt (z.B. arbeitet er nicht mehr hier) wurde, jetzt Meldung anzeigen */
+				if (!b.isIstAktiv()) {
+					Helper.setFehlerMeldung("login", "", "login inactiv");
+					return "";
+				}
+				/* wenn passwort auch richtig ist, den benutzer übernehmen */
+				if (b.istPasswortKorrekt(passwort)) {
+					/* jetzt prüfen, ob dieser Benutzer schon in einer anderen Session eingeloggt ist */
+					SessionForm temp = (SessionForm) Helper.getManagedBeanValue("#{SessionForm}");
+					HttpSession mySession = (HttpSession) FacesContext.getCurrentInstance().getExternalContext().getSession(false);
+					if (!temp.BenutzerInAndererSessionAktiv(mySession, b)) {
+						/* in der Session den Login speichern */
+						temp.sessionBenutzerAktualisieren(mySession, b);
+						myBenutzer = b;
+					} else {
+						schonEingeloggt = true;
+						tempBenutzer = b;
+					}
+				} else
+					Helper.setFehlerMeldung("passwort", "", "wrong password");
+			} else {
+				/* Login nicht vorhanden, also auch keine Passwortprüfung */
+				Helper.setFehlerMeldung("login", "", Helper.getTranslation("wrongLogin"));
+			}
+		}
+		// checking if saved css stylesheet is available, if not replace it by something available
+		if (myBenutzer != null) {
+			String tempCss = myBenutzer.getCss();
+			String newCss = new HelperForm().getCssLinkIfExists(tempCss);
+			myBenutzer.setCss(newCss);
+			return "";
+		}
+		return "";
+	}
+
+	public String NochmalEinloggen() {
+		SessionForm temp = (SessionForm) Helper.getManagedBeanValue("#{SessionForm}");
+		HttpSession mySession = (HttpSession) FacesContext.getCurrentInstance().getExternalContext().getSession(false);
+		/* in der Session den Login speichern */
+		temp.sessionBenutzerAktualisieren(mySession, tempBenutzer);
+		myBenutzer = tempBenutzer;
+		schonEingeloggt = false;
+		return "";
+	}
+
+	public String EigeneAlteSessionsAufraeumen() {
+		SessionForm temp = (SessionForm) Helper.getManagedBeanValue("#{SessionForm}");
+		HttpSession mySession = (HttpSession) FacesContext.getCurrentInstance().getExternalContext().getSession(false);
+		temp.alteSessionsDesSelbenBenutzersAufraeumen(mySession, tempBenutzer);
+		/* in der Session den Login speichern */
+		temp.sessionBenutzerAktualisieren(mySession, tempBenutzer);
+		myBenutzer = tempBenutzer;
+		schonEingeloggt = false;
+		return "";
+	}
+
+	public String EinloggenAls() {
+		if (getMaximaleBerechtigung() != 1)
+			return "newMain";
+		myBenutzer = null;
+		Integer LoginID = Integer.valueOf(Helper.getRequestParameter("ID"));
+		try {
+			myBenutzer = new BenutzerDAO().get(LoginID);
+			/* in der Session den Login speichern */
+			SessionForm temp = (SessionForm) Helper.getManagedBeanValue("#{SessionForm}");
+			temp.sessionBenutzerAktualisieren((HttpSession) FacesContext.getCurrentInstance().getExternalContext().getSession(false), myBenutzer);
+		} catch (DAOException e) {
+			Helper.setFehlerMeldung("could not read database", e.getMessage());
+			return "";
+		}
+		return "newMain";
+	}
+
+	/*
+	 * ##################################################### ##################################################### ## ## änderung des Passworts ##
+	 * ##################################################### ####################################################
+	 */
+
+	/**
+	 * Bearbeitungsvorgang abbrechen
+	 */
+	public String PasswortAendernAbbrechen() {
+		return "newMain";
+	}
+
+	/**
+	 * neues Passwort übernehmen
+	 */
+	public String PasswortAendernSpeichern() {
+		/* ist das aktuelle Passwort korrekt angegeben ? */
+		if (!myBenutzer.istPasswortKorrekt(passwortAendernAlt)) {
+			Helper.setFehlerMeldung("passwortform:passwortAendernAlt", "", Helper.getTranslation("aktuellesPasswortFalsch"));
+		} else {
+			/* ist das neue Passwort beide Male gleich angegeben? */
+			if (!passwortAendernNeu1.equals(passwortAendernNeu2)) {
+				Helper.setFehlerMeldung("passwortform:passwortAendernNeu1", "", Helper.getTranslation("neuesPasswortNichtGleich"));
+			} else {
+				try {
+					/* wenn alles korrekt, dann jetzt speichern */
+					Ldap myLdap = new Ldap();
+					myLdap.changeUserPassword(myBenutzer, passwortAendernAlt, passwortAendernNeu1);
+					Benutzer temp = new BenutzerDAO().get(myBenutzer.getId());
+					temp.setPasswortCrypt(passwortAendernNeu1);
+					new BenutzerDAO().save(temp);
+					myBenutzer = temp;
+
+					Helper.setMeldung(null, "", Helper.getTranslation("passwortGeaendert"));
+				} catch (DAOException e) {
+					Helper.setFehlerMeldung("could not save", e.getMessage());
+				} catch (NoSuchAlgorithmException e) {
+					Helper.setFehlerMeldung("ldap errror", e.getMessage());
+				}
+			}
+		}
+		return "";
+	}
+
+	/**
+	 * Benutzerkonfiguration speichern
+	 */
+	public String BenutzerkonfigurationSpeichern() {
+		try {
+			Benutzer temp = new BenutzerDAO().get(myBenutzer.getId());
+			temp.setTabellengroesse(myBenutzer.getTabellengroesse());
+			temp.setMetadatenSprache(myBenutzer.getMetadatenSprache());
+			temp.setConfVorgangsdatumAnzeigen(myBenutzer.isConfVorgangsdatumAnzeigen());
+			new BenutzerDAO().save(temp);
+			myBenutzer = temp;
+			Helper.setMeldung(null, "", Helper.getTranslation("configurationChanged"));
+		} catch (DAOException e) {
+			Helper.setFehlerMeldung("could not save", e.getMessage());
+		}
+		return "";
+	}
+
+	private void AlteBilderAufraeumen() {
+		/* Pages-Verzeichnis mit den temporären Images ermitteln */
+		String myPfad = ConfigMain.getTempImagesPathAsCompleteDirectory();
+
+		/* Verzeichnis einlesen */
+		FilenameFilter filter = new FilenameFilter() {
+			public boolean accept(File dir, String name) {
+				return name.endsWith(".png");
+			}
+		};
+		File dir = new File(myPfad);
+		String[] dateien = dir.list(filter);
+
+		/* alle Dateien durchlaufen und die alten löschen */
+		if (dateien != null) {
+			for (String aDateien : dateien) {
+				File file = new File(myPfad + aDateien);
+				if ((System.currentTimeMillis() - file.lastModified()) > 7200000) {
+					file.delete();
+				}
+			}
+		}
+	}
+
+	/*
+	 * ##################################################### ##################################################### ## ## Getter und Setter ##
+	 * ##################################################### ####################################################
+	 */
+
+	public String getLogin() {
+		return login;
+	}
+
+	public void setLogin(String login) {
+		if (this.login != null && !this.login.equals(login))
+			schonEingeloggt = false;
+		this.login = login;
+	}
+
+	public String getPasswort() {
+		return passwort;
+	}
+
+	public void setPasswort(String passwort) {
+		this.passwort = passwort;
+	}
+
+	public Benutzer getMyBenutzer() {
+		return myBenutzer;
+	}
+
+	public void setMyBenutzer(Benutzer myClass) {
+		this.myBenutzer = myClass;
+	}
+
+	public int getMaximaleBerechtigung() {
+		int rueckgabe = 0;
+		if (myBenutzer != null) {
+			for (Benutzergruppe element : myBenutzer.getBenutzergruppen()) {
+				if ((rueckgabe == 0) || (element.getBerechtigung() < rueckgabe))
+					rueckgabe = element.getBerechtigung();
+			}
+		}
+		return rueckgabe;
+	}
+
+	public String getPasswortAendernAlt() {
+		return passwortAendernAlt;
+	}
+
+	public void setPasswortAendernAlt(String passwortAendernAlt) {
+		this.passwortAendernAlt = passwortAendernAlt;
+	}
+
+	public String getPasswortAendernNeu1() {
+		return passwortAendernNeu1;
+	}
+
+	public void setPasswortAendernNeu1(String passwortAendernNeu1) {
+		this.passwortAendernNeu1 = passwortAendernNeu1;
+	}
+
+	public String getPasswortAendernNeu2() {
+		return passwortAendernNeu2;
+	}
+
+	public void setPasswortAendernNeu2(String passwortAendernNeu2) {
+		this.passwortAendernNeu2 = passwortAendernNeu2;
+	}
+
+	public boolean isSchonEingeloggt() {
+		return schonEingeloggt;
+	}
+
+}