--- conflicted
+++ resolved
@@ -81,23 +81,6 @@
 
     <profiles>
         <profile>
-<<<<<<< HEAD
-            <id>findbugs</id>
-            <build>
-                <plugins>
-                    <plugin>
-                        <groupId>org.codehaus.mojo</groupId>
-                        <artifactId>findbugs-maven-plugin</artifactId>
-                        <version>3.0.4</version>
-                        <configuration>
-                            <effort>Max</effort>
-                            <failOnError>false</failOnError>
-                            <threshold>Low</threshold>
-                            <xmlOutput>true</xmlOutput>
-                        </configuration>
-                        <executions>
-                            <execution>
-=======
             <id>checkstyle</id>
             <build>
                 <plugins>
@@ -116,7 +99,31 @@
                                     <failsOnError>false</failsOnError>
                                     <maxAllowedViolations>7000</maxAllowedViolations>
                                 </configuration>
->>>>>>> 17aaa244
+                                <goals>
+                                    <goal>check</goal>
+                                </goals>
+                            </execution>
+                        </executions>
+                    </plugin>
+                </plugins>
+            </build>
+        </profile>
+        <profile>
+            <id>findbugs</id>
+            <build>
+                <plugins>
+                    <plugin>
+                        <groupId>org.codehaus.mojo</groupId>
+                        <artifactId>findbugs-maven-plugin</artifactId>
+                        <version>3.0.4</version>
+                        <configuration>
+                            <effort>Max</effort>
+                            <failOnError>false</failOnError>
+                            <threshold>Low</threshold>
+                            <xmlOutput>true</xmlOutput>
+                        </configuration>
+                        <executions>
+                            <execution>
                                 <goals>
                                     <goal>check</goal>
                                 </goals>
