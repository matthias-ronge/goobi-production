--- conflicted
+++ resolved
@@ -36,9 +36,8 @@
 
 
 public class LongRunningTasksForm {
-<<<<<<< HEAD
 	private static long demoTaskNo = 0;
-=======
+
 	/**
 	 * The field task can be populated by a task object by the Tomahawk
 	 * updateActionListener tag which updates the value of a backing bean
@@ -48,7 +47,6 @@
 	 * rendering a simpler method design passing in an object when it actually
 	 * is the patient acted on—not the agent acting—possible.
 	 */
->>>>>>> 929ada7a
 	private EmptyTask task;
 
 	/**
