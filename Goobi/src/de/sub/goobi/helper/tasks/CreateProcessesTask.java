--- conflicted
+++ resolved
@@ -1,480 +1,474 @@
-/**
- * This file is part of the Goobi Application - a Workflow tool for the support
- * of mass digitization.
- * 
- * (c) 2014 Goobi. Digialisieren im Verein e.V. &lt;contact@goobi.org&gt;
- * 
- * Visit the websites for more information.
- *     		- http://www.goobi.org/en/
- *     		- https://github.com/goobi
- * 
- * This program is free software; you can redistribute it and/or modify it under
- * the terms of the GNU General Public License as published by the Free Software
- * Foundation; either version 2 of the License, or (at your option) any later
- * version.
- * 
- * This program is distributed in the hope that it will be useful, but WITHOUT
- * ANY WARRANTY; without even the implied warranty of MERCHANTABILITY or FITNESS
- * FOR A PARTICULAR PURPOSE. See the GNU General Public License for more
- * details.
- * 
- * You should have received a copy of the GNU General Public License along with
- * this program; if not, write to the Free Software Foundation, Inc., 59 Temple
- * Place, Suite 330, Boston, MA 02111-1307 USA
- * 
- * Linking this library statically or dynamically with other modules is making a
- * combined work based on this library. Thus, the terms and conditions of the
- * GNU General Public License cover the whole combination. As a special
- * exception, the copyright holders of this library give you permission to link
- * this library with independent modules to produce an executable, regardless of
- * the license terms of these independent modules, and to copy and distribute
- * the resulting executable under terms of your choice, provided that you also
- * meet, for each linked independent module, the terms and conditions of the
- * license of that module. An independent module is a module which is not
- * derived from or based on this library. If you modify this library, you may
- * extend this exception to your version of the library, but you are not obliged
- * to do so. If you do not wish to do so, delete this exception statement from
- * your version.
- */
-package de.sub.goobi.helper.tasks;
-
-import java.util.ArrayList;
-import java.util.Arrays;
-import java.util.HashMap;
-import java.util.List;
-import java.util.Map;
-import java.util.regex.Matcher;
-import java.util.regex.Pattern;
-
-import org.apache.commons.lang.StringUtils;
-import org.goobi.mq.processors.CreateNewProcessProcessor;
-import org.goobi.production.model.bibliography.course.Course;
-import org.goobi.production.model.bibliography.course.CourseToGerman;
-import org.goobi.production.model.bibliography.course.Granularity;
-import org.goobi.production.model.bibliography.course.IndividualIssue;
-import org.joda.time.LocalDate;
-
-import ugh.dl.DigitalDocument;
-import ugh.dl.DocStruct;
-import ugh.dl.Prefs;
-import ugh.exceptions.MetadataTypeNotAllowedException;
-import ugh.exceptions.PreferencesException;
-import ugh.exceptions.TypeNotAllowedAsChildException;
-import ugh.exceptions.TypeNotAllowedForParentException;
-import ugh.fileformats.mets.MetsModsImportExport;
-import de.sub.goobi.beans.Batch;
-import de.sub.goobi.beans.Batch.Type;
-import de.sub.goobi.beans.Prozess;
-import de.sub.goobi.forms.ProzesskopieForm;
-import de.sub.goobi.helper.Helper;
-import de.sub.goobi.helper.exceptions.DAOException;
-import de.sub.goobi.persistence.BatchDAO;
-
-/**
- * The class CreateProcessesTask is a LongRunningTask to create processes from a
- * course of appearance.
- * 
- * @author Matthias Ronge &lt;matthias.ronge@zeutschel.de&gt;
- */
-public class CreateProcessesTask extends EmptyTask {
-	/**
-	 * The field batchLabel is set in addToBatches() on the first function call
-	 * which finds it to be null, and is used and set back to null in
-	 * flushLogisticsBatch() to create the batches’ specific part of the
-	 * identifier (put in parentheses behind the shared part).
-	 */
-	private String batchLabel;
-
-	/**
-	 * The field createBatches holds a granularity level that is used to create
-	 * batches out of the given processes. The field may be null which disables
-	 * the feature.
-	 */
-	private final Granularity createBatches;
-
-	/**
-	 * The field currentBreakMark holds an integer hash value which, for a given
-	 * Granularity, shall indicate for two neighboring processes whether they
-	 * form the same logistics batch (break mark is equal) or to different
-	 * processes (break mark differs).
-	 */
-	private Integer currentBreakMark;
-
-	/**
-	 * The field fullBatch holds a batch that all issues will be assigned to.
-	 */
-	private Batch fullBatch = new Batch(Type.NEWSPAPER);
-
-	/**
-	 * The field logisticsBatch holds a batch that all issues of the same
-	 * logistics unit will be assigned to.
-	 */
-	private Batch logisticsBatch = new Batch(Type.LOGISTIC);
-
-	/**
-	 * The field nextProcessToCreate holds the index of the next process to
-	 * create. Because long running tasks are interruptible is a field so the
-	 * thread will continue to work with the next process after being continued.
-	 */
-	private int nextProcessToCreate;
-
-	/**
-	 * The field numberOfProcesses holds the processes’ size to prevent calling
-	 * size() over and over again
-	 */
-	private final int numberOfProcesses;
-
-	/**
-	 * The field pattern holds a ProzesskopieForm instance that will be used as
-	 * pattern for the creation of processes.
-	 */
-	private final ProzesskopieForm pattern;
-
-	/**
-	 * The field processes holds a List of List of IndividualIssue objects that
-	 * processes will be created from. Each list object, which is a list itself,
-	 * represents a process to create. Each process can consist of many issues
-	 * which will be part of that process.
-	 */
-	private final List<List<IndividualIssue>> processes;
-
-	/**
-	 * The field description holds a verbal description of the course of
-	 * appearance.
-	 */
-	private final List<String> description;
-
-	/**
-	 * The class CreateProcessesTask is a LongRunningTask to create processes
-	 * from a course of appearance.
-	 * 
-	 * @param pattern
-	 *            a ProzesskopieForm to use for creating processes
-	 * @param course
-	 *            course of appearance to create processes for
-	 * @param batchGranularity
-	 *            a granularity level at which baches shall be created
-	 */
-	public CreateProcessesTask(ProzesskopieForm pattern, Course course, Granularity batchGranularity) {
-		super(pattern.getProzessVorlageTitel());
-		this.pattern = pattern;
-		this.processes = new ArrayList<List<IndividualIssue>>(course.getNumberOfProcesses());
-		this.description = CourseToGerman.asReadableText(course);
-		this.createBatches = batchGranularity;
-		for (List<IndividualIssue> issues : course.getProcesses()) {
-			List<IndividualIssue> process = new ArrayList<IndividualIssue>(issues.size());
-			process.addAll(issues);
-			processes.add(process);
-		}
-		nextProcessToCreate = 0;
-		numberOfProcesses = processes.size();
-	}
-
-	/**
-	 * The copy constructor creates a new thread from a given one. This is
-	 * required to call the copy constructor of the parent.
-	 * 
-	 * @param master
-	 *            copy master
-	 */
-	public CreateProcessesTask(CreateProcessesTask master) {
-		super(master);
-		this.pattern = master.pattern;
-		this.processes = master.processes;
-		this.description = master.description;
-		this.createBatches = master.createBatches;
-		this.logisticsBatch = master.logisticsBatch;
-		this.currentBreakMark = master.currentBreakMark;
-		this.batchLabel = master.batchLabel;
-		this.fullBatch = master.fullBatch;
-		this.nextProcessToCreate = master.nextProcessToCreate;
-		this.numberOfProcesses = master.numberOfProcesses;
-	}
-
-	/**
-	 * The function run() is the main function of this task (which is a thread).
-	 * 
-	 * It will create a new process for each entry from the field “processes”.
-	 * 
-	 * Therefore it makes use of
-	 * CreateNewProcessProcessor.newProcessFromTemplate() to once again load a
-	 * ProzesskopieForm from Hibernate for each process to create, sets the
-	 * required fields accordingly, then triggers the calculation of the process
-	 * title and finally initiates the process creation one by one. The
-	 * statusProgress variable is being updated to show the operator how far the
-	 * task has proceeded.
-	 * 
-	 * @see java.lang.Thread#run()
-	 */
-	@Override
-	public void run() {
-		String currentTitle = null;
-		try {
-			while (nextProcessToCreate < numberOfProcesses) {
-				List<IndividualIssue> issues = processes.get(nextProcessToCreate);
-				if (issues.size() > 0) {
-					ProzesskopieForm newProcess = CreateNewProcessProcessor.newProcessFromTemplate(pattern
-							.getProzessVorlage().getTitel());
-					newProcess.setDigitalCollections(pattern.getDigitalCollections());
-					newProcess.setDocType(pattern.getDocType());
-					newProcess.setAdditionalFields(pattern.getAdditionalFields());
-					currentTitle = newProcess.generateTitle(issues.get(0).getGenericFields());
-					if (currentTitle == "") {
-						setException(new RuntimeException("Couldn’t create process title for issue "
-								+ issues.get(0).toString()));
-						return;
-					}
-					setWorkDetail(currentTitle);
-
-					if (newProcess.getFileformat() == null) {
-						newProcess.createNewFileformat();
-					}
-					createLogicalStructure(newProcess, issues, StringUtils.join(description, "\n\n"));
-
-					if (isInterrupted()) {
-						return;
-					}
-					String state = newProcess.NeuenProzessAnlegen();
-					if (!state.equals("ProzessverwaltungKopie3")) {
-						throw new RuntimeException(String.valueOf(Helper.getLastMessage()).replaceFirst(":\\?*$", ""));
-					}
-					addToBatches(newProcess.getProzessKopie(), issues, currentTitle);
-				}
-				nextProcessToCreate++;
-				setProgress(100 * nextProcessToCreate / (numberOfProcesses + 2));
-				if (isInterrupted()) {
-					return;
-				}
-			}
-			flushLogisticsBatch(currentTitle);
-			setProgress((100 * nextProcessToCreate + 1) / (numberOfProcesses + 2));
-			saveFullBatch(currentTitle);
-			setProgress(100);
-		} catch (Exception e) { // ReadException, PreferencesException, SwapException, DAOException, WriteException, IOException, InterruptedException from ProzesskopieForm.NeuenProzessAnlegen()
-			String message = e instanceof MetadataTypeNotAllowedException && currentTitle != null ? Helper
-					.getTranslation("CreateProcessesTask.MetadataNotAllowedException",
-							Arrays.asList(new String[] { currentTitle })) : e.getClass().getSimpleName()
-					+ (currentTitle != null ? " while creating " + currentTitle : " in CreateProcessesTask");
-			setException(new RuntimeException(message + ": " + e.getMessage(), e));
-			return;
-		}
-	}
-
-	/**
-	 * Creates a logical structure tree in the process under creation. In the
-	 * tree, all issues will have been created. Presumption is that never issues
-	 * for more than one year will be added to the same process.
-	 * 
-	 * @param newProcess
-	 *            process under creation
-	 * @param issues
-	 *            issues to add
-	 * @param publicationRun
-	 *            verbal description of the course of appearance
-	 * @throws TypeNotAllowedForParentException
-	 *             if this DocStruct is not allowed for a parent
-	 * @throws TypeNotAllowedAsChildException
-	 *             if a child should be added, but it's DocStruct type isn't
-	 *             member of this instance's DocStruct type
-	 * @throws MetadataTypeNotAllowedException
-	 *             if no corresponding MetadataType object is returned by
-	 *             getAddableMetadataTypes()
-	 */
-	private void createLogicalStructure(ProzesskopieForm newProcess, List<IndividualIssue> issues, String publicationRun)
-			throws TypeNotAllowedForParentException, TypeNotAllowedAsChildException, MetadataTypeNotAllowedException {
-
-		// initialise
-		Prefs ruleset = newProcess.getProzessKopie().getRegelsatz().getPreferences();
-		DigitalDocument document;
-		try {
-			document = newProcess.getFileformat().getDigitalDocument();
-		} catch (PreferencesException e) {
-			throw new RuntimeException(e.getMessage(), e);
-		}
-		DocStruct newspaper = document.getLogicalDocStruct();
-
-		// try to add the publication run
-		try {
-			newspaper.addMetadata("PublicationRun", publicationRun);
-		} catch (MetadataTypeNotAllowedException undesired) {
-		}
-
-		// create the year level
-		DocStruct year = newspaper.createChild(ExportBatchTask.METADATA_ELEMENT_YEAR, document, ruleset);
-		String theYear = Integer.toString(issues.get(0).getDate().getYear());
-		year.addMetadata(MetsModsImportExport.CREATE_LABEL_ATTRIBUTE_TYPE, theYear);
-
-		// create the month level
-		Map<Integer, DocStruct> months = new HashMap<Integer, DocStruct>();
-		Map<LocalDate, DocStruct> days = new HashMap<LocalDate, DocStruct>(488);
-		for (IndividualIssue individualIssue : issues) {
-			LocalDate date = individualIssue.getDate();
-			Integer monthNo = date.getMonthOfYear();
-			if (!months.containsKey(monthNo)) {
-				DocStruct newMonth = year.createChild(ExportBatchTask.METADATA_ELEMENT_MONTH, document, ruleset);
-				newMonth.addMetadata(MetsModsImportExport.CREATE_ORDERLABEL_ATTRIBUTE_TYPE, monthNo.toString());
-				try {
-					newMonth.addMetadata(ExportBatchTask.METADATA_ELEMENT_YEAR, theYear);
-				} catch (MetadataTypeNotAllowedException undesired) {
-				}
-				try {
-					newMonth.addMetadata(MetsModsImportExport.CREATE_LABEL_ATTRIBUTE_TYPE, monthNo.toString());
-				} catch (MetadataTypeNotAllowedException undesired) {
-				}
-				months.put(monthNo, newMonth);
-			}
-			DocStruct month = months.get(monthNo);
-
-			// create the day level
-			if (!days.containsKey(date)) {
-				DocStruct newDay = month.createChild(ExportBatchTask.METADATA_ELEMENT_DAY, document, ruleset);
-				newDay.addMetadata(MetsModsImportExport.CREATE_ORDERLABEL_ATTRIBUTE_TYPE,
-						Integer.toString(date.getDayOfMonth()));
-				try {
-					newDay.addMetadata(ExportBatchTask.METADATA_ELEMENT_YEAR, theYear);
-				} catch (MetadataTypeNotAllowedException undesired) {
-				}
-				try {
-					newDay.addMetadata(ExportBatchTask.METADATA_ELEMENT_MONTH, Integer.toString(date.getMonthOfYear()));
-				} catch (MetadataTypeNotAllowedException undesired) {
-				}
-				try {
-					newDay.addMetadata(MetsModsImportExport.CREATE_LABEL_ATTRIBUTE_TYPE,
-							Integer.toString(date.getDayOfMonth()));
-				} catch (MetadataTypeNotAllowedException undesired) {
-				}
-				days.put(date, newDay);
-			}
-			DocStruct day = days.get(date);
-
-			// create the issue
-			DocStruct issue = day.createChild(ExportBatchTask.METADATA_ELEMENT_ISSUE, document, ruleset);
-			String heading = individualIssue.getHeading();
-			if (heading != null && heading.trim().length() > 0) {
-				issue.addMetadata(ExportBatchTask.METADATA_ELEMENT_ISSUE, heading);
-				try {
-					issue.addMetadata(ExportBatchTask.METADATA_ELEMENT_YEAR, theYear);
-				} catch (MetadataTypeNotAllowedException undesired) {
-				}
-				try {
-					issue.addMetadata(ExportBatchTask.METADATA_ELEMENT_MONTH, Integer.toString(date.getMonthOfYear()));
-				} catch (MetadataTypeNotAllowedException undesired) {
-				}
-				try {
-					issue.addMetadata(ExportBatchTask.METADATA_ELEMENT_DAY, Integer.toString(date.getDayOfMonth()));
-				} catch (MetadataTypeNotAllowedException undesired) {
-				}
-				try {
-					issue.addMetadata(MetsModsImportExport.CREATE_LABEL_ATTRIBUTE_TYPE, heading);
-				} catch (MetadataTypeNotAllowedException undesired) {
-				}
-			}
-		}
-	}
-
-	/**
-	 * The method addToBatches() adds a given process to the allover and the
-	 * annual batch. If the break mark changes, the logistics batch will be
-	 * flushed and the process will be added to a new logistics batch.
-	 * 
-	 * @param process
-	 *            process to add
-	 * @param issues
-	 *            list of individual issues in the process
-	 * @param processTitle
-	 *            the title of the process
-	 * @throws DAOException
-	 *             if the current session can't be retrieved or an exception is
-	 *             thrown while performing the rollback
-	 */
-	private void addToBatches(Prozess process, List<IndividualIssue> issues, String processTitle) throws DAOException {
-		if (createBatches != null) {
-			int lastIndex = issues.size() - 1;
-			int breakMark = issues.get(lastIndex).getBreakMark(createBatches);
-			if (currentBreakMark != null && breakMark != currentBreakMark) {
-				flushLogisticsBatch(processTitle);
-			}
-			if (batchLabel == null) {
-				batchLabel = createBatches.format(issues.get(lastIndex).getDate());
-			}
-			logisticsBatch.add(process);
-			currentBreakMark = breakMark;
-		}
-		fullBatch.add(process);
-	}
-
-	/**
-	 * The method flushLogisticsBatch() sets the title for the logistics batch,
-	 * saves it to hibernate and then populates the global variable with a new,
-	 * empty batch.
-	 * 
-	 * @param processTitle
-	 *            the title of the process
-	 * @throws DAOException
-	 *             if the current session can't be retrieved or an exception is
-	 *             thrown while performing the rollback
-	 */
-	private void flushLogisticsBatch(String processTitle) throws DAOException {
-<<<<<<< HEAD
-		logisticsBatch.setTitle(firstGroupFrom(processTitle) + " (" + batchLabel + ')');
-		BatchDAO.save(logisticsBatch);
-		logisticsBatch = new Batch(Type.LOGISTIC);
-=======
-		if (logisticsBatch.size() > 0) {
-			logisticsBatch.setTitle(firstGroupFrom(processTitle) + " (" + batchLabel + ')');
-			BatchDAO.save(logisticsBatch);
-			logisticsBatch = new Batch();
-		}
->>>>>>> fb612109
-		currentBreakMark = null;
-		batchLabel = null;
-	}
-
-	/**
-	 * The method saveFullBatch() sets the title for the allover batch and saves
-	 * it to hibernate.
-	 * 
-	 * @param theProcessTitle
-	 *            the title of the process
-	 * @throws DAOException
-	 *             if the current session can't be retrieved or an exception is
-	 *             thrown while performing the rollback
-	 */
-	private void saveFullBatch(String theProcessTitle) throws DAOException {
-		fullBatch.setTitle(firstGroupFrom(theProcessTitle));
-		BatchDAO.save(fullBatch);
-	}
-
-	/**
-	 * The function firstGroupFrom() extracts the first sequence of charachters
-	 * that are no punctuation characters
-	 * (<kbd>!&quot;#$%&amp;'()*+,-./:;&lt;=&gt;?@[\]^_`{|}~</kbd>) from the
-	 * given string.
-	 * 
-	 * @param s
-	 *            string to parse
-	 * @return the first sequence of characters that are no punctuation
-	 *         characters
-	 */
-	private String firstGroupFrom(String s) {
-		final Pattern p = Pattern.compile("^[\\p{Punct}\\p{Space}]*([^\\p{Punct}]+)");
-		Matcher m = p.matcher(s);
-		if (m.find()) {
-			return m.group(1).trim();
-		} else {
-			return s.trim();
-		}
-	}
-
-	/**
-	 * The function clone() creates a copy of this CreateProcessesTask for
-	 * providing the possibility to restart it because a Thread can only be
-	 * started once.
-	 * 
-	 * @see de.sub.goobi.helper.tasks.CloneableLongRunningTask#clone()
-	 */
-	@Override
-	public CreateProcessesTask clone() {
-		return new CreateProcessesTask(this);
-	}
-}
+/**
+ * This file is part of the Goobi Application - a Workflow tool for the support
+ * of mass digitization.
+ *
+ * (c) 2014 Goobi. Digialisieren im Verein e.V. &lt;contact@goobi.org&gt;
+ *
+ * Visit the websites for more information.
+ *     		- http://www.goobi.org/en/
+ *     		- https://github.com/goobi
+ *
+ * This program is free software; you can redistribute it and/or modify it under
+ * the terms of the GNU General Public License as published by the Free Software
+ * Foundation; either version 2 of the License, or (at your option) any later
+ * version.
+ *
+ * This program is distributed in the hope that it will be useful, but WITHOUT
+ * ANY WARRANTY; without even the implied warranty of MERCHANTABILITY or FITNESS
+ * FOR A PARTICULAR PURPOSE. See the GNU General Public License for more
+ * details.
+ *
+ * You should have received a copy of the GNU General Public License along with
+ * this program; if not, write to the Free Software Foundation, Inc., 59 Temple
+ * Place, Suite 330, Boston, MA 02111-1307 USA
+ *
+ * Linking this library statically or dynamically with other modules is making a
+ * combined work based on this library. Thus, the terms and conditions of the
+ * GNU General Public License cover the whole combination. As a special
+ * exception, the copyright holders of this library give you permission to link
+ * this library with independent modules to produce an executable, regardless of
+ * the license terms of these independent modules, and to copy and distribute
+ * the resulting executable under terms of your choice, provided that you also
+ * meet, for each linked independent module, the terms and conditions of the
+ * license of that module. An independent module is a module which is not
+ * derived from or based on this library. If you modify this library, you may
+ * extend this exception to your version of the library, but you are not obliged
+ * to do so. If you do not wish to do so, delete this exception statement from
+ * your version.
+ */
+package de.sub.goobi.helper.tasks;
+
+import java.util.ArrayList;
+import java.util.Arrays;
+import java.util.HashMap;
+import java.util.List;
+import java.util.Map;
+import java.util.regex.Matcher;
+import java.util.regex.Pattern;
+
+import org.apache.commons.lang.StringUtils;
+import org.goobi.mq.processors.CreateNewProcessProcessor;
+import org.goobi.production.model.bibliography.course.Course;
+import org.goobi.production.model.bibliography.course.CourseToGerman;
+import org.goobi.production.model.bibliography.course.Granularity;
+import org.goobi.production.model.bibliography.course.IndividualIssue;
+import org.joda.time.LocalDate;
+
+import ugh.dl.DigitalDocument;
+import ugh.dl.DocStruct;
+import ugh.dl.Prefs;
+import ugh.exceptions.MetadataTypeNotAllowedException;
+import ugh.exceptions.PreferencesException;
+import ugh.exceptions.TypeNotAllowedAsChildException;
+import ugh.exceptions.TypeNotAllowedForParentException;
+import ugh.fileformats.mets.MetsModsImportExport;
+import de.sub.goobi.beans.Batch;
+import de.sub.goobi.beans.Batch.Type;
+import de.sub.goobi.beans.Prozess;
+import de.sub.goobi.forms.ProzesskopieForm;
+import de.sub.goobi.helper.Helper;
+import de.sub.goobi.helper.exceptions.DAOException;
+import de.sub.goobi.persistence.BatchDAO;
+
+/**
+ * The class CreateProcessesTask is a LongRunningTask to create processes from a
+ * course of appearance.
+ *
+ * @author Matthias Ronge &lt;matthias.ronge@zeutschel.de&gt;
+ */
+public class CreateProcessesTask extends EmptyTask {
+	/**
+	 * The field batchLabel is set in addToBatches() on the first function call
+	 * which finds it to be null, and is used and set back to null in
+	 * flushLogisticsBatch() to create the batches’ specific part of the
+	 * identifier (put in parentheses behind the shared part).
+	 */
+	private String batchLabel;
+
+	/**
+	 * The field createBatches holds a granularity level that is used to create
+	 * batches out of the given processes. The field may be null which disables
+	 * the feature.
+	 */
+	private final Granularity createBatches;
+
+	/**
+	 * The field currentBreakMark holds an integer hash value which, for a given
+	 * Granularity, shall indicate for two neighboring processes whether they
+	 * form the same logistics batch (break mark is equal) or to different
+	 * processes (break mark differs).
+	 */
+	private Integer currentBreakMark;
+
+	/**
+	 * The field fullBatch holds a batch that all issues will be assigned to.
+	 */
+	private Batch fullBatch = new Batch(Type.NEWSPAPER);
+
+	/**
+	 * The field logisticsBatch holds a batch that all issues of the same
+	 * logistics unit will be assigned to.
+	 */
+	private Batch logisticsBatch = new Batch(Type.LOGISTIC);
+
+	/**
+	 * The field nextProcessToCreate holds the index of the next process to
+	 * create. Because long running tasks are interruptible is a field so the
+	 * thread will continue to work with the next process after being continued.
+	 */
+	private int nextProcessToCreate;
+
+	/**
+	 * The field numberOfProcesses holds the processes’ size to prevent calling
+	 * size() over and over again
+	 */
+	private final int numberOfProcesses;
+
+	/**
+	 * The field pattern holds a ProzesskopieForm instance that will be used as
+	 * pattern for the creation of processes.
+	 */
+	private final ProzesskopieForm pattern;
+
+	/**
+	 * The field processes holds a List of List of IndividualIssue objects that
+	 * processes will be created from. Each list object, which is a list itself,
+	 * represents a process to create. Each process can consist of many issues
+	 * which will be part of that process.
+	 */
+	private final List<List<IndividualIssue>> processes;
+
+	/**
+	 * The field description holds a verbal description of the course of
+	 * appearance.
+	 */
+	private final List<String> description;
+
+	/**
+	 * The class CreateProcessesTask is a LongRunningTask to create processes
+	 * from a course of appearance.
+	 *
+	 * @param pattern
+	 *            a ProzesskopieForm to use for creating processes
+	 * @param course
+	 *            course of appearance to create processes for
+	 * @param batchGranularity
+	 *            a granularity level at which baches shall be created
+	 */
+	public CreateProcessesTask(ProzesskopieForm pattern, Course course, Granularity batchGranularity) {
+		super(pattern.getProzessVorlageTitel());
+		this.pattern = pattern;
+		this.processes = new ArrayList<List<IndividualIssue>>(course.getNumberOfProcesses());
+		this.description = CourseToGerman.asReadableText(course);
+		this.createBatches = batchGranularity;
+		for (List<IndividualIssue> issues : course.getProcesses()) {
+			List<IndividualIssue> process = new ArrayList<IndividualIssue>(issues.size());
+			process.addAll(issues);
+			processes.add(process);
+		}
+		nextProcessToCreate = 0;
+		numberOfProcesses = processes.size();
+	}
+
+	/**
+	 * The copy constructor creates a new thread from a given one. This is
+	 * required to call the copy constructor of the parent.
+	 *
+	 * @param master
+	 *            copy master
+	 */
+	public CreateProcessesTask(CreateProcessesTask master) {
+		super(master);
+		this.pattern = master.pattern;
+		this.processes = master.processes;
+		this.description = master.description;
+		this.createBatches = master.createBatches;
+		this.logisticsBatch = master.logisticsBatch;
+		this.currentBreakMark = master.currentBreakMark;
+		this.batchLabel = master.batchLabel;
+		this.fullBatch = master.fullBatch;
+		this.nextProcessToCreate = master.nextProcessToCreate;
+		this.numberOfProcesses = master.numberOfProcesses;
+	}
+
+	/**
+	 * The function run() is the main function of this task (which is a thread).
+	 *
+	 * It will create a new process for each entry from the field “processes”.
+	 *
+	 * Therefore it makes use of
+	 * CreateNewProcessProcessor.newProcessFromTemplate() to once again load a
+	 * ProzesskopieForm from Hibernate for each process to create, sets the
+	 * required fields accordingly, then triggers the calculation of the process
+	 * title and finally initiates the process creation one by one. The
+	 * statusProgress variable is being updated to show the operator how far the
+	 * task has proceeded.
+	 *
+	 * @see java.lang.Thread#run()
+	 */
+	@Override
+	public void run() {
+		String currentTitle = null;
+		try {
+			while (nextProcessToCreate < numberOfProcesses) {
+				List<IndividualIssue> issues = processes.get(nextProcessToCreate);
+				if (issues.size() > 0) {
+					ProzesskopieForm newProcess = CreateNewProcessProcessor.newProcessFromTemplate(pattern
+							.getProzessVorlage().getTitel());
+					newProcess.setDigitalCollections(pattern.getDigitalCollections());
+					newProcess.setDocType(pattern.getDocType());
+					newProcess.setAdditionalFields(pattern.getAdditionalFields());
+					currentTitle = newProcess.generateTitle(issues.get(0).getGenericFields());
+					if (currentTitle == "") {
+						setException(new RuntimeException("Couldn’t create process title for issue "
+								+ issues.get(0).toString()));
+						return;
+					}
+					setWorkDetail(currentTitle);
+
+					if (newProcess.getFileformat() == null) {
+						newProcess.createNewFileformat();
+					}
+					createLogicalStructure(newProcess, issues, StringUtils.join(description, "\n\n"));
+
+					if (isInterrupted()) {
+						return;
+					}
+					String state = newProcess.NeuenProzessAnlegen();
+					if (!state.equals("ProzessverwaltungKopie3")) {
+						throw new RuntimeException(String.valueOf(Helper.getLastMessage()).replaceFirst(":\\?*$", ""));
+					}
+					addToBatches(newProcess.getProzessKopie(), issues, currentTitle);
+				}
+				nextProcessToCreate++;
+				setProgress(100 * nextProcessToCreate / (numberOfProcesses + 2));
+				if (isInterrupted()) {
+					return;
+				}
+			}
+			flushLogisticsBatch(currentTitle);
+			setProgress((100 * nextProcessToCreate + 1) / (numberOfProcesses + 2));
+			saveFullBatch(currentTitle);
+			setProgress(100);
+		} catch (Exception e) { // ReadException, PreferencesException, SwapException, DAOException, WriteException, IOException, InterruptedException from ProzesskopieForm.NeuenProzessAnlegen()
+			String message = e instanceof MetadataTypeNotAllowedException && currentTitle != null ? Helper
+					.getTranslation("CreateProcessesTask.MetadataNotAllowedException",
+							Arrays.asList(new String[] { currentTitle })) : e.getClass().getSimpleName()
+					+ (currentTitle != null ? " while creating " + currentTitle : " in CreateProcessesTask");
+			setException(new RuntimeException(message + ": " + e.getMessage(), e));
+			return;
+		}
+	}
+
+	/**
+	 * Creates a logical structure tree in the process under creation. In the
+	 * tree, all issues will have been created. Presumption is that never issues
+	 * for more than one year will be added to the same process.
+	 *
+	 * @param newProcess
+	 *            process under creation
+	 * @param issues
+	 *            issues to add
+	 * @param publicationRun
+	 *            verbal description of the course of appearance
+	 * @throws TypeNotAllowedForParentException
+	 *             if this DocStruct is not allowed for a parent
+	 * @throws TypeNotAllowedAsChildException
+	 *             if a child should be added, but it's DocStruct type isn't
+	 *             member of this instance's DocStruct type
+	 * @throws MetadataTypeNotAllowedException
+	 *             if no corresponding MetadataType object is returned by
+	 *             getAddableMetadataTypes()
+	 */
+	private void createLogicalStructure(ProzesskopieForm newProcess, List<IndividualIssue> issues, String publicationRun)
+			throws TypeNotAllowedForParentException, TypeNotAllowedAsChildException, MetadataTypeNotAllowedException {
+
+		// initialise
+		Prefs ruleset = newProcess.getProzessKopie().getRegelsatz().getPreferences();
+		DigitalDocument document;
+		try {
+			document = newProcess.getFileformat().getDigitalDocument();
+		} catch (PreferencesException e) {
+			throw new RuntimeException(e.getMessage(), e);
+		}
+		DocStruct newspaper = document.getLogicalDocStruct();
+
+		// try to add the publication run
+		try {
+			newspaper.addMetadata("PublicationRun", publicationRun);
+		} catch (MetadataTypeNotAllowedException undesired) {
+		}
+
+		// create the year level
+		DocStruct year = newspaper.createChild(ExportBatchTask.METADATA_ELEMENT_YEAR, document, ruleset);
+		String theYear = Integer.toString(issues.get(0).getDate().getYear());
+		year.addMetadata(MetsModsImportExport.CREATE_LABEL_ATTRIBUTE_TYPE, theYear);
+
+		// create the month level
+		Map<Integer, DocStruct> months = new HashMap<Integer, DocStruct>();
+		Map<LocalDate, DocStruct> days = new HashMap<LocalDate, DocStruct>(488);
+		for (IndividualIssue individualIssue : issues) {
+			LocalDate date = individualIssue.getDate();
+			Integer monthNo = date.getMonthOfYear();
+			if (!months.containsKey(monthNo)) {
+				DocStruct newMonth = year.createChild(ExportBatchTask.METADATA_ELEMENT_MONTH, document, ruleset);
+				newMonth.addMetadata(MetsModsImportExport.CREATE_ORDERLABEL_ATTRIBUTE_TYPE, monthNo.toString());
+				try {
+					newMonth.addMetadata(ExportBatchTask.METADATA_ELEMENT_YEAR, theYear);
+				} catch (MetadataTypeNotAllowedException undesired) {
+				}
+				try {
+					newMonth.addMetadata(MetsModsImportExport.CREATE_LABEL_ATTRIBUTE_TYPE, monthNo.toString());
+				} catch (MetadataTypeNotAllowedException undesired) {
+				}
+				months.put(monthNo, newMonth);
+			}
+			DocStruct month = months.get(monthNo);
+
+			// create the day level
+			if (!days.containsKey(date)) {
+				DocStruct newDay = month.createChild(ExportBatchTask.METADATA_ELEMENT_DAY, document, ruleset);
+				newDay.addMetadata(MetsModsImportExport.CREATE_ORDERLABEL_ATTRIBUTE_TYPE,
+						Integer.toString(date.getDayOfMonth()));
+				try {
+					newDay.addMetadata(ExportBatchTask.METADATA_ELEMENT_YEAR, theYear);
+				} catch (MetadataTypeNotAllowedException undesired) {
+				}
+				try {
+					newDay.addMetadata(ExportBatchTask.METADATA_ELEMENT_MONTH, Integer.toString(date.getMonthOfYear()));
+				} catch (MetadataTypeNotAllowedException undesired) {
+				}
+				try {
+					newDay.addMetadata(MetsModsImportExport.CREATE_LABEL_ATTRIBUTE_TYPE,
+							Integer.toString(date.getDayOfMonth()));
+				} catch (MetadataTypeNotAllowedException undesired) {
+				}
+				days.put(date, newDay);
+			}
+			DocStruct day = days.get(date);
+
+			// create the issue
+			DocStruct issue = day.createChild(ExportBatchTask.METADATA_ELEMENT_ISSUE, document, ruleset);
+			String heading = individualIssue.getHeading();
+			if (heading != null && heading.trim().length() > 0) {
+				issue.addMetadata(ExportBatchTask.METADATA_ELEMENT_ISSUE, heading);
+				try {
+					issue.addMetadata(ExportBatchTask.METADATA_ELEMENT_YEAR, theYear);
+				} catch (MetadataTypeNotAllowedException undesired) {
+				}
+				try {
+					issue.addMetadata(ExportBatchTask.METADATA_ELEMENT_MONTH, Integer.toString(date.getMonthOfYear()));
+				} catch (MetadataTypeNotAllowedException undesired) {
+				}
+				try {
+					issue.addMetadata(ExportBatchTask.METADATA_ELEMENT_DAY, Integer.toString(date.getDayOfMonth()));
+				} catch (MetadataTypeNotAllowedException undesired) {
+				}
+				try {
+					issue.addMetadata(MetsModsImportExport.CREATE_LABEL_ATTRIBUTE_TYPE, heading);
+				} catch (MetadataTypeNotAllowedException undesired) {
+				}
+			}
+		}
+	}
+
+	/**
+	 * The method addToBatches() adds a given process to the allover and the
+	 * annual batch. If the break mark changes, the logistics batch will be
+	 * flushed and the process will be added to a new logistics batch.
+	 *
+	 * @param process
+	 *            process to add
+	 * @param issues
+	 *            list of individual issues in the process
+	 * @param processTitle
+	 *            the title of the process
+	 * @throws DAOException
+	 *             if the current session can't be retrieved or an exception is
+	 *             thrown while performing the rollback
+	 */
+	private void addToBatches(Prozess process, List<IndividualIssue> issues, String processTitle) throws DAOException {
+		if (createBatches != null) {
+			int lastIndex = issues.size() - 1;
+			int breakMark = issues.get(lastIndex).getBreakMark(createBatches);
+			if (currentBreakMark != null && breakMark != currentBreakMark) {
+				flushLogisticsBatch(processTitle);
+			}
+			if (batchLabel == null) {
+				batchLabel = createBatches.format(issues.get(lastIndex).getDate());
+			}
+			logisticsBatch.add(process);
+			currentBreakMark = breakMark;
+		}
+		fullBatch.add(process);
+	}
+
+	/**
+	 * The method flushLogisticsBatch() sets the title for the logistics batch,
+	 * saves it to hibernate and then populates the global variable with a new,
+	 * empty batch.
+	 *
+	 * @param processTitle
+	 *            the title of the process
+	 * @throws DAOException
+	 *             if the current session can't be retrieved or an exception is
+	 *             thrown while performing the rollback
+	 */
+	private void flushLogisticsBatch(String processTitle) throws DAOException {
+		if (logisticsBatch.size() > 0) {
+			logisticsBatch.setTitle(firstGroupFrom(processTitle) + " (" + batchLabel + ')');
+			BatchDAO.save(logisticsBatch);
+			logisticsBatch = new Batch();
+		}
+		currentBreakMark = null;
+		batchLabel = null;
+	}
+
+	/**
+	 * The method saveFullBatch() sets the title for the allover batch and saves
+	 * it to hibernate.
+	 *
+	 * @param theProcessTitle
+	 *            the title of the process
+	 * @throws DAOException
+	 *             if the current session can't be retrieved or an exception is
+	 *             thrown while performing the rollback
+	 */
+	private void saveFullBatch(String theProcessTitle) throws DAOException {
+		fullBatch.setTitle(firstGroupFrom(theProcessTitle));
+		BatchDAO.save(fullBatch);
+	}
+
+	/**
+	 * The function firstGroupFrom() extracts the first sequence of charachters
+	 * that are no punctuation characters
+	 * (<kbd>!&quot;#$%&amp;'()*+,-./:;&lt;=&gt;?@[\]^_`{|}~</kbd>) from the
+	 * given string.
+	 *
+	 * @param s
+	 *            string to parse
+	 * @return the first sequence of characters that are no punctuation
+	 *         characters
+	 */
+	private String firstGroupFrom(String s) {
+		final Pattern p = Pattern.compile("^[\\p{Punct}\\p{Space}]*([^\\p{Punct}]+)");
+		Matcher m = p.matcher(s);
+		if (m.find()) {
+			return m.group(1).trim();
+		} else {
+			return s.trim();
+		}
+	}
+
+	/**
+	 * The function clone() creates a copy of this CreateProcessesTask for
+	 * providing the possibility to restart it because a Thread can only be
+	 * started once.
+	 *
+	 * @see de.sub.goobi.helper.tasks.CloneableLongRunningTask#clone()
+	 */
+	@Override
+	public CreateProcessesTask clone() {
+		return new CreateProcessesTask(this);
+	}
+}