/*
 * (c) Kitodo. Key to digital objects e. V. <contact@kitodo.org>
 *
 * This file is part of the Kitodo project.
 *
 * It is licensed under GNU General Public License version 3 or later.
 *
 * For the full copyright and license information, please read the
 * GPL3-License.txt file that was distributed with this source code.
 */

package org.goobi.production.model.bibliography.course;

<<<<<<< HEAD
import java.io.FileNotFoundException;
import java.util.ArrayList;
import java.util.HashMap;
import java.util.Iterator;
import java.util.LinkedHashSet;
import java.util.LinkedList;
import java.util.List;
import java.util.Map;
=======
import java.util.*;
>>>>>>> 3ad9fe45
import java.util.Map.Entry;
import java.util.regex.*;

import org.apache.commons.lang.StringUtils;
import org.apache.commons.lang3.tuple.Pair;
<<<<<<< HEAD
import org.goobi.production.model.bibliography.course.metadata.CountableMetadata;
import org.joda.time.DateTimeConstants;
import org.joda.time.LocalDate;
import org.joda.time.MonthDay;
import org.joda.time.format.DateTimeFormat;
=======
import org.joda.time.*;
>>>>>>> 3ad9fe45
import org.w3c.dom.Document;
import org.w3c.dom.Element;
import org.w3c.dom.Node;

import de.sub.goobi.beans.Regelsatz;
import de.sub.goobi.helper.XMLUtils;
import de.unigoettingen.sub.search.opac.ConfigOpac;

import ugh.dl.DocStructType;
import ugh.dl.MetadataType;

/**
 * The class Course represents the course of appearance of a newspaper.
 *
 * <p>
 * A course of appearance consists of one or more blocks of time. Interruptions
 * in the course of appearance can be modeled by subsequent blocks.
 * </p>
 *
 * @author Matthias Ronge
 */
public class Course extends ArrayList<Block> {
    private static final long serialVersionUID = 1L;

    /**
     * A meta-data notation in XML during reading.
     */
    private static class RecoveredMetadata {
        private final LocalDate date;
        private final String issue;
        private String metadataType;
        private String value;
        private Granularity stepSize;

        private RecoveredMetadata(LocalDate date, String issue) {
            this.date = date;
            this.issue = issue;
        }
    }

    /**
     * Attribute <code>date="…"</code> used in the XML representation of a
     * course of appearance.
     */
    private static final String ATTRIBUTE_DATE = "date";

    /**
     * Attribute <code>increment="…"</code> used in the XML representation of a
     * course of appearance.
     * 
     * <p>
     * The attribute <code>increment="…"</code> can have as value one of the
     * {@link Granularity} values, in lower case. It indicates when the counter
     * shall be incremented.
     * </p>
     */
    private static final String ATTRIBUTE_INCREMENT = "increment";

    /**
     * Attribute <code>issue="…"</code> used in the XML representation of a
     * course of appearance.
     *
     * <p>
     * The attribute <code>issue="…"</code> holds the name of the issue.
     * Newspapers, especially bigger ones, can have several issues that, e.g.,
     * may differ in time of publication (morning issue, evening issue, …) or
     * geographic distribution (Edinburgh issue, London issue, …).
     * </p>
     */
    private static final String ATTRIBUTE_ISSUE_HEADING = "issue";

    /**
<<<<<<< HEAD
     * Attribute <code>metadataType="…"</code> used in the XML representation of
     * a course of appearance.
     *
     * <p>
     * The attribute <code>metadataType="…"</code> holds the name of the
     * meta-data type that this counter will be written to.
     * </p>
     */
    private static final String ATTRIBUTE_METADATA_TYPE = "metadataType";

    /**
     * Attribute <code>value="…"</code> used in the XML representation of a
     * course of appearance.
     *
     * <p>
     * The attribute <code>value="…"</code> holds the counter start value.
     * </p>
     */
    private static final String ATTRIBUTE_VALUE = "value";

    /**
     * Attribute <code>index="…"</code> used in the XML representation of a
     * course of appearance.
     *
     * <p>
     * The attribute <code>index="…"</code> is optional. It may be used to
     * distinguish different blocks if needed and can be omitted if only one
     * block is used.
     * </p>
     */
    private static final String ATTRIBUTE_VARIANT = "index";

    /**
     * Attribute <code>yearBegin="…"</code> used in the XML representation of a
     * course of appearance.
     *
     * <p>
     * The attribute <code>yearBegin="…"</code> is optional. It may be used to
     * indicate a year begin different from the first of January, as it may be
     * used for school years, business years, or seasons.
     * </p>
     */
    private static final String ATTRIBUTE_YEAR_BEGIN = "yearBegin";

    /**
     * Attribute <code>yearTerm="…"</code> used in the XML representation of a
     * course of appearance.
     *
     * <p>
     * The attribute <code>yearTerm="…"</code> is optional. It may be used to
     * indicate the type of year that begins with a date different from the
     * first of January, values maybe like "{@code business year}",
     * "{@code season}", or "{@code school year}".
     * </p>
     */
    private static final String ATTRIBUTE_YEAR_TERM = "yearTerm";
=======
     * Attribute <code>after="…"</code> used in the XML representation of a
     * course of appearance.
     *
     * <p>
     * Newspapers, especially bigger ones, can have several issues that, e.g.,
     * may differ in time of publication (morning issue, evening issue, …) or
     * geographic distribution (Edinburgh issue, London issue, …). Normally,
     * when parsing the XML file, the issues are created in their order of first
     * appearance. However, if you want to enforce a different order, you can
     * define it here.
     *
     * <p>
     * The attribute <code>after="…"</code> holds the names of issues that shall
     * be ordered before this issue. Several issues are to be separated by white
     * space. Issue names containing white space must be enclosed in double
     * quotes ("<code>"</code>", U+0022). Double quotes in issue names must be
     * replaced by two subsequent apostrophes ("<code>''</code>", 2× U+0027).
     *
     * <p>
     * Not-yet-mentioned issues are created before, though maybe empty.
     */
    private static final String ATTRIBUTE_AFTER = "after";
>>>>>>> 3ad9fe45

    /**
     * Element <code>&lt;appeared&gt;</code> used in the XML representation of a
     * course of appearance.
     *
     * <p>
     * Each <code>&lt;appeared&gt;</code> element represents one issue that
     * physically appeared. It has the attributes <code>issue="…"</code>
     * (required, may be empty) and <code>date="…"</code> (required) and cannot
     * hold child elements.
     * </p>
     */
    private static final String ELEMENT_APPEARED = "appeared";

    /**
     * Element <code>&lt;course&gt;</code> used in the XML representation of a
     * course of appearance.
     *
     * <p>
     * <code>&lt;course&gt;</code> is the root element of the XML
     * representation. It can hold two children,
     * <code>&lt;description&gt;</code> (output only, optional) and
     * <code>&lt;processes&gt;</code> (required).
     * </p>
     */
    private static final String ELEMENT_COURSE = "course";

    /**
     * Element <code>&lt;description&gt;</code> used in the XML representation
     * of a course of appearance.
     *
     * <p>
     * <code>&lt;description&gt;</code> holds a verbal, human-readable
     * description of the course of appearance, which is generated only and
     * doesn’t have an effect on input.
     * </p>
     */
    private static final String ELEMENT_DESCRIPTION = "description";
    
    /**
     * Element <code>&lt;metadata&gt;</code> used in the XML representation of a
     * course of appearance.
     *
     * <p>
     * <code>&lt;metadata&gt;</code> declares an auto-counting meta-data value
     * assigned to the issue it is used in. The counter will start counting
     * until it is replaced by another counter. A counter value of {@code ""}
     * disables the counter.
     * </p>
     */
    private static final String ELEMENT_METADATA = "metadata";

    /**
     * Element <code>&lt;process&gt;</code> used in the XML representation of a
     * course of appearance.
     *
     * <p>
     * Each <code>&lt;process&gt;</code> element represents one process to be
     * generated in Goobi Production. It can hold <code>&lt;title&gt;</code>
     * elements (of any quantity).
     * </p>
     */
    private static final String ELEMENT_PROCESS = "process";

    /**
     * Element <code>&lt;processes&gt;</code> used in the XML representation of
     * a course of appearance.
     *
     * <p>
     * Each <code>&lt;processes&gt;</code> element represents the processes to
     * be generated in Goobi Production. It can hold
     * <code>&lt;process&gt;</code> elements (of any quantity).
     * </p>
     */
    private static final String ELEMENT_PROCESSES = "processes";

    /**
     * Element <code>&lt;title&gt;</code> used in the XML representation of a
     * course of appearance. Each <code>&lt;title&gt;</code> element represents
     * a block in time the appeared issues belong to. It has the optional
     * attribute <code>index="…"</code> and can hold
     * <code>&lt;appeared&gt;</code> elements (of any quantity).
     *
     * <p>
     * Note: In the original design, the element was intended to model title
     * name changes. This was given up later, but for historical reasons, the
     * XML element’s name is still “title”. For the original design, see
     * https://github.com/kitodo/kitodo-production/issues/51#issuecomment-38035674
     * </p>
     */
    private static final String ELEMENT_BLOCK = "title";

    /**
     * January the 1ˢᵗ.
     */
    public static final MonthDay FIRST_OF_JANUARY = new MonthDay(1, 1);

    /**
     * List of Lists of Issues, each representing a process.
     */
    private final List<List<IndividualIssue>> processes = new ArrayList<List<IndividualIssue>>();
    private final Map<String, Block> resolveByBlockVariantCache = new HashMap<String, Block>();

    private boolean processesAreVolatile = true;

    /**
     * The name of the year, such as “business year”, “fiscal year”, or “season”.
     */
    private String yearName = "";

    /**
     * The first day of the year.
     */
    private MonthDay yearStart = new MonthDay(1,1);

    /**
     * Default constructor, creates an empty course. Must be made explicit since
     * we offer other constructors, too.
     */
    public Course() {
        super();
    }

    /**
     * Constructor to create a course from an XML source.
     *
     * @param xml
     *            XML document data structure
     * @param docType
     *            newspaper docType
     * @param ruleset
     *            ruleset to use
     * @throws NoSuchElementException
     *             if ELEMENT_COURSE or ELEMENT_PROCESSES cannot be found
     * @throws IllegalArgumentException
     *             if the dates of two blocks do overlap
     * @throws NullPointerException
     *             if a mandatory element is absent
     * @throws FileNotFoundException
     *             if the config OPAC is missing
     */
    public Course(Document xml, String docType, Regelsatz ruleset) throws NoSuchElementException, FileNotFoundException {
        super();
        processesAreVolatile = false;
        Element rootNode = XMLUtils.getFirstChildWithTagName(xml, ELEMENT_COURSE);
        String yearBegin = rootNode.getAttribute(ATTRIBUTE_YEAR_BEGIN);
        if(!yearBegin.isEmpty()){
            LocalDate dateTime = DateTimeFormat.forPattern("--MM-dd").parseLocalDate(yearBegin);
            yearStart = new MonthDay(dateTime.getMonthOfYear(), dateTime.getDayOfMonth());
        }
        yearName = rootNode.getAttribute(ATTRIBUTE_YEAR_TERM);
        Element processesNode = XMLUtils.getFirstChildWithTagName(rootNode, ELEMENT_PROCESSES);
        int initialCapacity = 10;
<<<<<<< HEAD
        List<RecoveredMetadata> recoveredMetadata = new LinkedList<>();
=======
        Map<LocalDate, IndividualIssue> lastIssueForDate = new HashMap<>();
>>>>>>> 3ad9fe45
        for (Node processNode = processesNode.getFirstChild(); processNode != null; processNode = processNode
                .getNextSibling()) {
            if (!(processNode instanceof Element) || !processNode.getNodeName().equals(ELEMENT_PROCESS)) {
                continue;
            }
            List<IndividualIssue> process = new ArrayList<IndividualIssue>(initialCapacity);
            for (Node blockNode = processNode.getFirstChild(); blockNode != null; blockNode = blockNode
                    .getNextSibling()) {
                if (!(blockNode instanceof Element) || !blockNode.getNodeName().equals(ELEMENT_BLOCK)) {
                    continue;
                }
                String variant = ((Element) blockNode).getAttribute(ATTRIBUTE_VARIANT);
                for (Node issueNode = blockNode.getFirstChild(); issueNode != null; issueNode = issueNode
                        .getNextSibling()) {
                    if (!(issueNode instanceof Element) || !issueNode.getNodeName().equals(ELEMENT_APPEARED)) {
                        continue;
                    }
                    String issue = ((Element) issueNode).getAttribute(ATTRIBUTE_ISSUE_HEADING);
                    String date = ((Element) issueNode).getAttribute(ATTRIBUTE_DATE);
                    if (date == null) {
                        throw new NullPointerException(ATTRIBUTE_DATE);
                    }
                    String after = ((Element) issueNode).getAttribute(ATTRIBUTE_AFTER);
                    List<String> before = after != null ? splitAtSpaces(after): Collections.<String>emptyList();
                    LocalDate localDate = LocalDate.parse(date);
                    IndividualIssue individualIssue = addAddition(variant, before, issue, localDate);
                    IndividualIssue previousIssue = lastIssueForDate.get(localDate);
                    if(previousIssue != null){
                        Integer sortingNumber = previousIssue.getSortingNumber();
                        if(sortingNumber == null){
                            previousIssue.setSortingNumber(sortingNumber = 1);
                        }
                        individualIssue.setSortingNumber(sortingNumber + 1);
                    }
                    lastIssueForDate.put(localDate, individualIssue);
                    process.add(individualIssue);
                    for (Node metadataNode = issueNode
                            .getFirstChild(); metadataNode != null; metadataNode = metadataNode.getNextSibling()) {
                        if (!(metadataNode instanceof Element)
                                || !metadataNode.getNodeName().equals(ELEMENT_METADATA)) {
                            continue;
                        }
                        RecoveredMetadata recovered = new RecoveredMetadata(LocalDate.parse(date), issue);
                        recovered.metadataType = ((Element) metadataNode).getAttribute(ATTRIBUTE_METADATA_TYPE);
                        if (recovered.metadataType == null) {
                            throw new NullPointerException(ATTRIBUTE_METADATA_TYPE);
                        }
                        recovered.value = ((Element) metadataNode).getAttribute(ATTRIBUTE_VALUE);
                        if (recovered.value == null) {
                            throw new NullPointerException(ATTRIBUTE_VALUE);
                        }
                        String increment = ((Element) metadataNode).getAttribute(ATTRIBUTE_INCREMENT);
                        try {
                            recovered.stepSize = Granularity.valueOf(increment.toUpperCase());
                        } catch (IllegalArgumentException e) {
                            recovered.stepSize = null;
                        }
                        recoveredMetadata.add(recovered);
                    }
                }
            }
            processes.add(process);
            initialCapacity = (int) Math.round(1.1 * process.size());
        }
        Map<Pair<Block, String>, CountableMetadata> last = new HashMap<>();
        for (RecoveredMetadata metaDatum : recoveredMetadata) {
            Block foundBlock = null;
            Issue foundIssue = null;
            BLOCK: for (Block block : this) {
                for (IndividualIssue individualIssue : block.getIndividualIssues(metaDatum.date)) {
                    if (individualIssue.getHeading().equals(metaDatum.issue)) {
                        foundBlock = block;
                        foundIssue = individualIssue.getIssue();
                        break BLOCK;
                    }
                }
            }
            CountableMetadata previousMetadata = last.get(Pair.of(foundBlock, metaDatum.metadataType));
            if (previousMetadata != null) {
                previousMetadata.setDelete(Pair.of(metaDatum.date, foundIssue));
            }
            CountableMetadata metadata = new CountableMetadata(foundBlock, Pair.of(metaDatum.date, foundIssue));
            String rulesetType = ConfigOpac.getDoctypeByName(docType).getRulesetType();
            DocStructType docStructType = null;
            for (int i = 0; i <= 4; i++) {
                docStructType = ruleset.getPreferences().getDocStrctTypeByName(rulesetType);
                if (i < 4) {
                    rulesetType = docStructType.getAllAllowedDocStructTypes().get(0);
                }
            }
            for (MetadataType metadataType : docStructType.getAllMetadataTypes()) {
                if (metadataType.getName().equals(metaDatum.metadataType)) {
                    metadata.setMetadataType(metadataType);
                    break;
                }
            }
            metadata.setStartValue(metaDatum.value);
            metadata.setStepSize(metaDatum.stepSize);
            foundBlock.addMetadata(metadata);
            last.put(Pair.of(foundBlock, metaDatum.metadataType), metadata);
        }
        recalculateRegularityOfIssues();
        processesAreVolatile = true;
    }

    /**
     * Appends the specified block to the end of this course.
     *
     * @param block
     *            block to be appended to this course
     * @return true (as specified by Collection.add(E))
     * @see java.util.ArrayList#add(java.lang.Object)
     */
    @Override
    public boolean add(Block block) {
        super.add(block);
        if (block.countIndividualIssues() > 0) {
            processes.clear();
        }
        return true;
    }

    /**
     * Adds a LocalDate to the set of additions of the issue identified by
     * issueHeading in the block optionally identified by a variant. Note that
     * in case that the date is outside the time range of the described block,
     * the time range will be expanded. Do not use this function in contexts
     * where there is one or more issues in the block that have a regular
     * appearance set, because in this case the regularly appeared issues in the
     * expanded block will show up later, too, which is probably not what you
     * want.
     *
     * @param variant
     *            block identifier (may be null)
     * @param beforeIssues
     *            issues to be existing before this one
     * @param issueHeading
     *            heading of the issue this issue is of
     * @param date
     *            date to add
     * @return an IndividualIssue representing the added issue
     * @throws IllegalArgumentException
     *             if the date would cause the block to overlap with another
     *             block
     */
    private IndividualIssue addAddition(String variant, List<String> beforeIssues, String issueHeading,
            LocalDate date) {

        Block block = get(variant);
        if (block == null) {
            block = new Block(this, variant);
            try {
                block.setFirstAppearance(date);
                block.setLastAppearance(date);
            } catch (IllegalArgumentException e) {
                throw new IllegalArgumentException(e.getMessage() + ", (" + variant + ") " + date, e);
            }
            add(block);
        } else {
            if (block.getFirstAppearance().isAfter(date)) {
                block.setFirstAppearance(date);
            }
            if (block.getLastAppearance().isBefore(date)) {
                block.setLastAppearance(date);
            }
        }
        for (String issueBefore : beforeIssues) {
            Issue issue = block.getIssue(issueBefore);
            if (issue == null) {
                issue = new Issue(this, issueBefore);
                block.addIssue(issue);
            }
        }
        Issue issue = block.getIssue(issueHeading);
        if (issue == null) {
            issue = new Issue(this, issueHeading);
            block.addIssue(issue);
        }
        issue.addAddition(date);
        return new IndividualIssue(block, issue, date, null);
    }

    /**
     * The procedure clearProcesses() deletes the process list. This is
     * necessary if the processes must be regenerated because the data structure
     * they will be derived from has changed, or if they only had been added
     * temporarily to be able to retrieve an XML file containing values.
     */
    public void clearProcesses() {
        if (processesAreVolatile) {
            processes.clear();
        }
    }

    /**
     * The method countIndividualIssues() determines how many stampings of
     * issues physically appeared without generating a list of IndividualIssue
     * objects.
     *
     * @return the count of issues
     */
    public long countIndividualIssues() {
        long result = 0;
        for (Block block : this) {
            result += block.countIndividualIssues();
        }
        return result;
    }

    /**
     * Returns the block identified by the optionally given variant, or null if
     * no block with the given variant can be found.
     *
     * @param variant
     *            the variant of the block (may be null)
     * @return the block identified by the given variant, or null if no block
     *         can be found
     */
    private Block get(String variant) {
        if (resolveByBlockVariantCache.containsKey(variant)) {
            Block potentialResult = resolveByBlockVariantCache.get(variant);
            if (potentialResult.isIdentifiedBy(variant)) {
                return potentialResult;
            } else {
                resolveByBlockVariantCache.remove(variant);
            }
        }
        for (Block candidate : this) {
            if (candidate.isIdentifiedBy(variant)) {
                resolveByBlockVariantCache.put(variant, candidate);
                return candidate;
            }
        }
        return null;
    }

    /**
     * The function getIndividualIssues() generates a list of IndividualIssue
     * objects, each of them representing a stamping of one physically appeared
     * issue.
     *
     * @return a LinkedHashSet of IndividualIssue objects, each of them
     *         representing one physically appeared issue
     */
    public LinkedHashSet<IndividualIssue> getIndividualIssues() {
        LinkedHashSet<IndividualIssue> result = new LinkedHashSet<IndividualIssue>();
        LocalDate lastAppearance = getLastAppearance();
        for (LocalDate day = getFirstAppearance(); !day.isAfter(lastAppearance); day = day.plusDays(1)) {
            for (Block block : this) {
                result.addAll(block.getIndividualIssues(day));
            }
        }
        return result;
    }

    /**
     * The function getFirstAppearance() returns the date the regularity of this
     * course of appearance starts with.
     *
     * @return the date of first appearance
     */
    public LocalDate getFirstAppearance() {
        if (super.isEmpty()) {
            return null;
        }
        LocalDate result = super.get(0).getFirstAppearance();
        for (int index = 1; index < super.size(); index++) {
            LocalDate firstAppearance = super.get(index).getFirstAppearance();
            if (firstAppearance.isBefore(result)) {
                result = firstAppearance;
            }
        }
        return result;
    }

    /**
     * The function getLastAppearance() returns the date the regularity of this
     * course of appearance ends with.
     *
     * @return the date of last appearance
     */
    public LocalDate getLastAppearance() {
        if (super.isEmpty()) {
            return null;
        }
        LocalDate result = super.get(0).getLastAppearance();
        for (int index = 1; index < super.size(); index++) {
            LocalDate lastAppearance = super.get(index).getLastAppearance();
            if (lastAppearance.isAfter(result)) {
                result = lastAppearance;
            }
        }
        return result;
    }

    /**
     * The function getNumberOfProcesses() returns the number of processes into
     * which the course of appearance will be split.
     *
     * @return the number of processes
     */
    public int getNumberOfProcesses() {
        return processes.size();
    }

    /**
     * The function getYearName() returns the name of the year. The name of the
     * year is optional and maybe empty. Typical values are “Business year”,
     * “Fiscal year”, or “Season”.
     *
     * @return the name of the year
     */
    public String getYearName() {
        return yearName;
    }

    /**
     * The function getYearStart() returns the beginning of the year. Typically,
     * this is the 1ˢᵗ of January, but it can be changed here to other days as
     * well. The beginning of the year must parse and must not not be empty.
     *
     * @return the beginning of the year
     */
    public MonthDay getYearStart() {
        return yearStart;
    }

    /**
     * The function guessTotalNumberOfPages() calculates a guessed number of
     * pages for a course of appearance of a newspaper, presuming each issue
     * having 40 pages and Sunday issues having six times that size because most
     * people buy the Sunday issue most often and therefore advertisers buy the
     * most space on that day.
     *
     * @return a guessed total number of pages for the full course of appearance
     */
    public long guessTotalNumberOfPages() {
        final int WEEKDAY_PAGES = 40;
        final int SUNDAY_PAGES = 240;

        long result = 0;
        for (Block block : this) {
            LocalDate lastAppearance = block.getLastAppearance();
            for (LocalDate day = block.getFirstAppearance(); !day.isAfter(lastAppearance); day = day.plusDays(1)) {
                for (Issue issue : block.getIssues()) {
                    if (issue.isMatch(day)) {
                        result += day.getDayOfWeek() != DateTimeConstants.SUNDAY ? WEEKDAY_PAGES : SUNDAY_PAGES;
                    }
                }
            }
        }
        return result;
    }

    /**
     * The function getProcesses() returns the processes to create from the
     * course of appearance.
     *
     * @return the processes
     */
    public List<List<IndividualIssue>> getProcesses() {
        return processes;
    }

    /**
     * The function isMatch() iterates over the array of blocks and returns the
     * first one that matches a given date. Since there shouldn’t be overlapping
     * blocks, there should be at most one block for which this is true. If no
     * matching block is found, it will return null.
     *
     * @param date
     *            a LocalDate to examine
     * @return the block on which this date is represented, if any
     */
    public Block isMatch(LocalDate date) {
        for (Block block : this) {
            if (block.isMatch(date)) {
                return block;
            }
        }
        return null;
    }

    /**
     * Joins a list of strings to a string of whitespace-separated tokens,
     * surrounding tokens containing spaces with quotes.
     *
     * @param input
     *            string to tokenize
     * @return list of split strings
     */
    private static final String joinQuoting(Collection<String> input) {
        StringBuilder result = new StringBuilder(16 * input.size());
        boolean first = true;
        for (String item : input) {
            if (first) {
                first = false;
            } else {
                result.append(' ');
            }
            boolean hasSpace = item.indexOf(' ') > -1;
            if (hasSpace) {
                result.append('"');
            }
            result.append(item.replaceAll("\"", "''"));
            if (hasSpace) {
                result.append('"');
            }
        }
        return result.toString();
    }

    /**
     * The method recalculateRegularityOfIssues() recalculates for all blocks of
     * this Course for each Issue the daysOfWeek of its regular appearance
     * within the interval of time of the block. This is especially sensible to
     * detect the underlying regularity after lots of issues whose existence is
     * known have been added one by one as additions to the underlying issue(s).
     */
    public void recalculateRegularityOfIssues() {
        for (Block block : this) {
            block.recalculateRegularityOfIssues();
        }
    }

    /**
     * The function remove() removes the element at the specified position in
     * this list. Shifts any subsequent elements to the left (subtracts one from
     * their indices). Additionally, any references to the object held in the
     * map used for resolving are being removed so that the object can be
     * garbage-collected.
     *
     * @param index
     *            the index of the element to be removed
     * @return the element that was removed from the list
     * @throws IndexOutOfBoundsException
     *             if the index is out of range (index < 0 || index >= size())
     * @see java.util.ArrayList#remove(int)
     */
    @Override
    public Block remove(int index) {
        Block block = super.remove(index);
        Iterator<Entry<String, Block>> entries = resolveByBlockVariantCache.entrySet().iterator();
        while (entries.hasNext()) {
            if (entries.next().getValue() == block) { // pointer equality
                entries.remove();
            }
        }
        if (block.countIndividualIssues() > 0) {
            processes.clear();
        }
        return block;
    }

    /**
     * Splits a string of whitespace-separated tokens, considering tokens
     * surrounded by quotes as one.
     *
     * @param input
     *            string to tokenize
     * @return list of split strings
     */
    private static final List<String> splitAtSpaces(String input) {
        List<String> result = new ArrayList<>();
        Matcher matcher = Pattern.compile("([^\"]\\S*|\".+?\")\\s*").matcher(input);
        while (matcher.find()) {
            result.add(matcher.group(1).replaceFirst("^\"(.*)\"$", "$1").replaceAll("''", "\""));
        }
        return result;
    }

    /**
     * The method splitInto() calculates the processes depending on the given
     * BreakMode.
     *
     * @param mode
     *            how the course shall be broken into issues
     */

    public void splitInto(Granularity mode) {
        int initialCapacity = 10;
        Integer lastMark = null;
        List<IndividualIssue> process = null;

        processes.clear();
        for (IndividualIssue issue : getIndividualIssues()) {
            Integer mark = issue.getBreakMark(mode, yearStart);
            if (!mark.equals(lastMark) && process != null) {
                initialCapacity = (int) Math.round(1.1 * process.size());
                processes.add(process);
                process = null;
            }
            if (process == null) {
                process = new ArrayList<IndividualIssue>(initialCapacity);
            }
            process.add(issue);
            lastMark = mark;
        }
        if (process != null) {
            processes.add(process);
        }
    }

    /**
     * The function toXML() transforms a course of appearance to XML.
     *
     * @return XML as String
     */
    public Document toXML() {
        Document result = XMLUtils.newDocument();
        Element courseNode = result.createElement(ELEMENT_COURSE);
        if (!yearStart.equals(FIRST_OF_JANUARY)) {
            courseNode.setAttribute(ATTRIBUTE_YEAR_BEGIN, yearStart.toString());
        }
        if (!yearName.isEmpty()) {
            courseNode.setAttribute(ATTRIBUTE_YEAR_TERM, yearName);
        }

        Element description = result.createElement(ELEMENT_DESCRIPTION);
        description.appendChild(result.createTextNode(StringUtils.join(CourseToGerman.asReadableText(this), "\n\n")));
        courseNode.appendChild(description);

        Element processesNode = result.createElement(ELEMENT_PROCESSES);
        Set<Pair<Integer,String>> afterDeclarations = new HashSet<>();
        for (List<IndividualIssue> process : processes) {
            Element processNode = result.createElement(ELEMENT_PROCESS);
            Element blockNode = null;
            int previous = -1;
            for (IndividualIssue issue : process) {
                int index = issue.indexIn(this);
                if (index != previous && blockNode != null) {
                    processNode.appendChild(blockNode);
                    blockNode = null;
                }
                if (blockNode == null) {
                    blockNode = result.createElement(ELEMENT_BLOCK);
                    blockNode.setAttribute(ATTRIBUTE_VARIANT, Integer.toString(index + 1));
                }
                Element issueNode = result.createElement(ELEMENT_APPEARED);
                issueNode.setAttribute(ATTRIBUTE_ISSUE_HEADING, issue.getHeading());
                issueNode.setAttribute(ATTRIBUTE_DATE, issue.getDate().toString());
<<<<<<< HEAD

                Pair<LocalDate, Issue> issueId = Pair.of(issue.getDate(), issue.getIssue());
                Map<String, CountableMetadata> metadata = new HashMap<>();
                for (Block block : this) {
                    for (CountableMetadata metaDatum : block.getMetadata(issueId, false)) {
                        metadata.put(metaDatum.getMetadataType().getName(), metaDatum);
                    }
                }
                for (Block block : this) {
                    for (CountableMetadata metaDatum : block.getMetadata(issueId, true)) {
                        metadata.put(metaDatum.getMetadataType().getName(), metaDatum);
                    }
                }
                for (Entry<String, CountableMetadata> entry : metadata.entrySet()) {
                    Element metadataNode = result.createElement(ELEMENT_METADATA);
                    metadataNode.setAttribute(ATTRIBUTE_METADATA_TYPE, entry.getKey());
                    CountableMetadata metaDatum = entry.getValue();
                    if (metaDatum.matches(metaDatum.getMetadataType(), issueId, false)) {
                        metadataNode.setAttribute(ATTRIBUTE_VALUE, "");
                    } else {
                        metadataNode.setAttribute(ATTRIBUTE_VALUE, metaDatum.getStartValue());
                        if (metaDatum.getStepSize() != null) {
                            metadataNode.setAttribute(ATTRIBUTE_INCREMENT,
                                    metaDatum.getStepSize().toString().toLowerCase());
                        }
                    }
                    issueNode.appendChild(metadataNode);
                }

=======
                Pair<Integer, String> afterDeclaration = Pair.of(index, issue.getHeading());
                if (!afterDeclarations.contains(afterDeclaration)) {
                    List<String> issuesBefore = issue.getIssuesBefore();
                    if (!issuesBefore.isEmpty()) {
                        issueNode.setAttribute(ATTRIBUTE_AFTER, joinQuoting(issuesBefore));
                    }
                    afterDeclarations.add(afterDeclaration);
                }
>>>>>>> 3ad9fe45
                blockNode.appendChild(issueNode);
                previous = index;
            }
            if (blockNode != null) {
                processNode.appendChild(blockNode);
            }
            processesNode.appendChild(processNode);
        }
        courseNode.appendChild(processesNode);

        result.appendChild(courseNode);
        return result;
    }

    /**
     * Sets the year name of the course.
     *
     * @param yearName
     *            the yearName to set
     */
    public void setYearName(String yearName) {
        this.yearName = yearName;
    }

    /**
     * Sets the year start of the course.
     *
     * @param yearStart
     *            the yearStart to set
     */
    public void setYearStart(MonthDay yearStart) {
        this.yearStart = yearStart;
    }
}<|MERGE_RESOLUTION|>--- conflicted
+++ resolved
@@ -11,35 +11,17 @@
 
 package org.goobi.production.model.bibliography.course;
 
-<<<<<<< HEAD
 import java.io.FileNotFoundException;
-import java.util.ArrayList;
-import java.util.HashMap;
-import java.util.Iterator;
-import java.util.LinkedHashSet;
-import java.util.LinkedList;
-import java.util.List;
-import java.util.Map;
-=======
 import java.util.*;
->>>>>>> 3ad9fe45
 import java.util.Map.Entry;
 import java.util.regex.*;
 
 import org.apache.commons.lang.StringUtils;
 import org.apache.commons.lang3.tuple.Pair;
-<<<<<<< HEAD
 import org.goobi.production.model.bibliography.course.metadata.CountableMetadata;
-import org.joda.time.DateTimeConstants;
-import org.joda.time.LocalDate;
-import org.joda.time.MonthDay;
+import org.joda.time.*;
 import org.joda.time.format.DateTimeFormat;
-=======
-import org.joda.time.*;
->>>>>>> 3ad9fe45
-import org.w3c.dom.Document;
-import org.w3c.dom.Element;
-import org.w3c.dom.Node;
+import org.w3c.dom.*;
 
 import de.sub.goobi.beans.Regelsatz;
 import de.sub.goobi.helper.XMLUtils;
@@ -109,7 +91,6 @@
     private static final String ATTRIBUTE_ISSUE_HEADING = "issue";
 
     /**
-<<<<<<< HEAD
      * Attribute <code>metadataType="…"</code> used in the XML representation of
      * a course of appearance.
      *
@@ -166,7 +147,8 @@
      * </p>
      */
     private static final String ATTRIBUTE_YEAR_TERM = "yearTerm";
-=======
+
+    /**
      * Attribute <code>after="…"</code> used in the XML representation of a
      * course of appearance.
      *
@@ -189,7 +171,6 @@
      * Not-yet-mentioned issues are created before, though maybe empty.
      */
     private static final String ATTRIBUTE_AFTER = "after";
->>>>>>> 3ad9fe45
 
     /**
      * Element <code>&lt;appeared&gt;</code> used in the XML representation of a
@@ -343,11 +324,8 @@
         yearName = rootNode.getAttribute(ATTRIBUTE_YEAR_TERM);
         Element processesNode = XMLUtils.getFirstChildWithTagName(rootNode, ELEMENT_PROCESSES);
         int initialCapacity = 10;
-<<<<<<< HEAD
+        Map<LocalDate, IndividualIssue> lastIssueForDate = new HashMap<>();
         List<RecoveredMetadata> recoveredMetadata = new LinkedList<>();
-=======
-        Map<LocalDate, IndividualIssue> lastIssueForDate = new HashMap<>();
->>>>>>> 3ad9fe45
         for (Node processNode = processesNode.getFirstChild(); processNode != null; processNode = processNode
                 .getNextSibling()) {
             if (!(processNode instanceof Element) || !processNode.getNodeName().equals(ELEMENT_PROCESS)) {
@@ -889,7 +867,6 @@
                 Element issueNode = result.createElement(ELEMENT_APPEARED);
                 issueNode.setAttribute(ATTRIBUTE_ISSUE_HEADING, issue.getHeading());
                 issueNode.setAttribute(ATTRIBUTE_DATE, issue.getDate().toString());
-<<<<<<< HEAD
 
                 Pair<LocalDate, Issue> issueId = Pair.of(issue.getDate(), issue.getIssue());
                 Map<String, CountableMetadata> metadata = new HashMap<>();
@@ -919,7 +896,6 @@
                     issueNode.appendChild(metadataNode);
                 }
 
-=======
                 Pair<Integer, String> afterDeclaration = Pair.of(index, issue.getHeading());
                 if (!afterDeclarations.contains(afterDeclaration)) {
                     List<String> issuesBefore = issue.getIssuesBefore();
@@ -928,7 +904,6 @@
                     }
                     afterDeclarations.add(afterDeclaration);
                 }
->>>>>>> 3ad9fe45
                 blockNode.appendChild(issueNode);
                 previous = index;
             }
